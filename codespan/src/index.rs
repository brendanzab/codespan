//! Wrapper types that specify positions in a source file

use core::fmt;
use core::ops::{Add, AddAssign, Neg, Sub, SubAssign};

#[cfg(feature = "serialization")]
use serde::{Deserialize, Serialize};

/// The raw, untyped index. We use a 32-bit integer here for space efficiency,
/// assuming we won't be working with sources larger than 4GB.
pub type RawIndex = u32;

/// The raw, untyped offset.
pub type RawOffset = i64;

/// A zero-indexed line offset into a source file
<<<<<<< HEAD
#[derive(Clone, Copy, PartialEq, Eq, Hash, PartialOrd, Ord, Default)]
=======
#[derive(Clone, Copy, Default, PartialEq, Eq, Hash, PartialOrd, Ord)]
>>>>>>> 604a5648
#[cfg_attr(feature = "serialization", derive(Deserialize, Serialize))]
pub struct LineIndex(pub RawIndex);

impl LineIndex {
    /// The 1-indexed line number. Useful for pretty printing source locations.
    ///
    /// ```rust
    /// use codespan::{LineIndex, LineNumber};
    ///
    /// assert_eq!(format!("{}", LineIndex(0).number()), "1");
    /// assert_eq!(format!("{}", LineIndex(3).number()), "4");
    /// ```
    pub const fn number(self) -> LineNumber {
        LineNumber(self.0 + 1)
    }

    /// Convert the index into a `usize`, for use in array indexing
    pub const fn to_usize(self) -> usize {
        self.0 as usize
    }
}

impl fmt::Debug for LineIndex {
    fn fmt(&self, f: &mut fmt::Formatter) -> fmt::Result {
        write!(f, "LineIndex(")?;
        self.0.fmt(f)?;
        write!(f, ")")
    }
}

impl fmt::Display for LineIndex {
    fn fmt(&self, f: &mut fmt::Formatter<'_>) -> fmt::Result {
        self.0.fmt(f)
    }
}

/// A 1-indexed line number. Useful for pretty printing source locations.
#[derive(Clone, Copy, PartialEq, Eq, Hash, PartialOrd, Ord)]
#[cfg_attr(feature = "serialization", derive(Deserialize, Serialize))]
pub struct LineNumber(RawIndex);

impl LineNumber {
    /// Convert the number into a `usize`
    pub const fn to_usize(self) -> usize {
        self.0 as usize
    }
}

impl fmt::Debug for LineNumber {
    fn fmt(&self, f: &mut fmt::Formatter) -> fmt::Result {
        write!(f, "LineNumber(")?;
        self.0.fmt(f)?;
        write!(f, ")")
    }
}

impl fmt::Display for LineNumber {
    fn fmt(&self, f: &mut fmt::Formatter<'_>) -> fmt::Result {
        self.0.fmt(f)
    }
}

/// A line offset in a source file
<<<<<<< HEAD
#[derive(Clone, Copy, PartialEq, Eq, Hash, PartialOrd, Ord, Default)]
=======
#[derive(Clone, Copy, Default, PartialEq, Eq, Hash, PartialOrd, Ord)]
>>>>>>> 604a5648
#[cfg_attr(feature = "serialization", derive(Deserialize, Serialize))]
pub struct LineOffset(pub RawOffset);

impl fmt::Debug for LineOffset {
    fn fmt(&self, f: &mut fmt::Formatter) -> fmt::Result {
        write!(f, "LineOffset(")?;
        self.0.fmt(f)?;
        write!(f, ")")
    }
}

impl fmt::Display for LineOffset {
    fn fmt(&self, f: &mut fmt::Formatter<'_>) -> fmt::Result {
        self.0.fmt(f)
    }
}

/// A zero-indexed column offset into a source file
<<<<<<< HEAD
#[derive(Clone, Copy, PartialEq, Eq, Hash, PartialOrd, Ord, Default)]
=======
#[derive(Clone, Copy, Default, PartialEq, Eq, Hash, PartialOrd, Ord)]
>>>>>>> 604a5648
#[cfg_attr(feature = "serialization", derive(Deserialize, Serialize))]
pub struct ColumnIndex(pub RawIndex);

impl ColumnIndex {
    /// The 1-indexed column number. Useful for pretty printing source locations.
    ///
    /// ```rust
    /// use codespan::{ColumnIndex, ColumnNumber};
    ///
    /// assert_eq!(format!("{}", ColumnIndex(0).number()), "1");
    /// assert_eq!(format!("{}", ColumnIndex(3).number()), "4");
    /// ```
    pub const fn number(self) -> ColumnNumber {
        ColumnNumber(self.0 + 1)
    }

    /// Convert the index into a `usize`, for use in array indexing
    pub const fn to_usize(self) -> usize {
        self.0 as usize
    }
}

impl fmt::Debug for ColumnIndex {
    fn fmt(&self, f: &mut fmt::Formatter) -> fmt::Result {
        write!(f, "ColumnIndex(")?;
        self.0.fmt(f)?;
        write!(f, ")")
    }
}

impl fmt::Display for ColumnIndex {
    fn fmt(&self, f: &mut fmt::Formatter<'_>) -> fmt::Result {
        self.0.fmt(f)
    }
}

/// A 1-indexed column number. Useful for pretty printing source locations.
#[derive(Clone, Copy, PartialEq, Eq, Hash, PartialOrd, Ord)]
#[cfg_attr(feature = "serialization", derive(Deserialize, Serialize))]
pub struct ColumnNumber(RawIndex);

impl fmt::Debug for ColumnNumber {
    fn fmt(&self, f: &mut fmt::Formatter) -> fmt::Result {
        write!(f, "ColumnNumber(")?;
        self.0.fmt(f)?;
        write!(f, ")")
    }
}

impl fmt::Display for ColumnNumber {
    fn fmt(&self, f: &mut fmt::Formatter<'_>) -> fmt::Result {
        self.0.fmt(f)
    }
}

/// A column offset in a source file
<<<<<<< HEAD
#[derive(Clone, Copy, PartialEq, Eq, Hash, PartialOrd, Ord, Default)]
=======
#[derive(Clone, Copy, Default, PartialEq, Eq, Hash, PartialOrd, Ord)]
>>>>>>> 604a5648
#[cfg_attr(feature = "serialization", derive(Deserialize, Serialize))]
pub struct ColumnOffset(pub RawOffset);

impl fmt::Debug for ColumnOffset {
    fn fmt(&self, f: &mut fmt::Formatter) -> fmt::Result {
        write!(f, "ColumnOffset(")?;
        self.0.fmt(f)?;
        write!(f, ")")
    }
}

impl fmt::Display for ColumnOffset {
    fn fmt(&self, f: &mut fmt::Formatter) -> fmt::Result {
        self.0.fmt(f)
    }
}

/// A byte position in a source file.
<<<<<<< HEAD
#[derive(Clone, Copy, PartialEq, Eq, Hash, PartialOrd, Ord, Default)]
=======
#[derive(Clone, Copy, Default, PartialEq, Eq, Hash, PartialOrd, Ord)]
>>>>>>> 604a5648
#[cfg_attr(feature = "serialization", derive(Deserialize, Serialize))]
pub struct ByteIndex(pub RawIndex);

impl ByteIndex {
    /// Convert the position into a `usize`, for use in array indexing
    pub const fn to_usize(self) -> usize {
        self.0 as usize
    }
}

impl fmt::Debug for ByteIndex {
    fn fmt(&self, f: &mut fmt::Formatter) -> fmt::Result {
        write!(f, "ByteIndex(")?;
        self.0.fmt(f)?;
        write!(f, ")")
    }
}

impl fmt::Display for ByteIndex {
    fn fmt(&self, f: &mut fmt::Formatter<'_>) -> fmt::Result {
        self.0.fmt(f)
    }
}

/// A byte offset in a source file
#[derive(Clone, Copy, PartialEq, Eq, Hash, PartialOrd, Ord)]
#[cfg_attr(feature = "serialization", derive(Deserialize, Serialize))]
pub struct ByteOffset(pub RawOffset);

impl ByteOffset {
    /// Create a byte offset from a UTF8-encoded character
    ///
    /// ```rust
    /// use codespan::ByteOffset;
    ///
    /// assert_eq!(ByteOffset::from_char_len('A').to_usize(), 1);
    /// assert_eq!(ByteOffset::from_char_len('ß').to_usize(), 2);
    /// assert_eq!(ByteOffset::from_char_len('ℝ').to_usize(), 3);
    /// assert_eq!(ByteOffset::from_char_len('💣').to_usize(), 4);
    /// ```
    pub fn from_char_len(ch: char) -> ByteOffset {
        ByteOffset(ch.len_utf8() as RawOffset)
    }

    /// Create a byte offset from a UTF- encoded string
    ///
    /// ```rust
    /// use codespan::ByteOffset;
    ///
    /// assert_eq!(ByteOffset::from_str_len("A").to_usize(), 1);
    /// assert_eq!(ByteOffset::from_str_len("ß").to_usize(), 2);
    /// assert_eq!(ByteOffset::from_str_len("ℝ").to_usize(), 3);
    /// assert_eq!(ByteOffset::from_str_len("💣").to_usize(), 4);
    /// ```
    pub fn from_str_len(value: &str) -> ByteOffset {
        ByteOffset(value.len() as RawOffset)
    }

    /// Convert the offset into a `usize`, for use in array indexing
    pub const fn to_usize(self) -> usize {
        self.0 as usize
    }
}

impl Default for ByteOffset {
    #[inline]
    fn default() -> ByteOffset {
        ByteOffset(0)
    }
}

impl fmt::Debug for ByteOffset {
    fn fmt(&self, f: &mut fmt::Formatter) -> fmt::Result {
        write!(f, "ByteOffset(")?;
        self.0.fmt(f)?;
        write!(f, ")")
    }
}

impl fmt::Display for ByteOffset {
    fn fmt(&self, f: &mut fmt::Formatter<'_>) -> fmt::Result {
        self.0.fmt(f)
    }
}

/// A relative offset between two indices
///
/// These can be thought of as 1-dimensional vectors
pub trait Offset: Copy + Ord
where
    Self: Neg<Output = Self>,
    Self: Add<Self, Output = Self>,
    Self: AddAssign<Self>,
    Self: Sub<Self, Output = Self>,
    Self: SubAssign<Self>,
{
    const ZERO: Self;
}

/// Index types
///
/// These can be thought of as 1-dimensional points
pub trait Index: Copy + Ord
where
    Self: Add<<Self as Index>::Offset, Output = Self>,
    Self: AddAssign<<Self as Index>::Offset>,
    Self: Sub<<Self as Index>::Offset, Output = Self>,
    Self: SubAssign<<Self as Index>::Offset>,
    Self: Sub<Self, Output = <Self as Index>::Offset>,
{
    type Offset: Offset;
}

macro_rules! impl_index {
    ($Index:ident, $Offset:ident) => {
        impl From<RawOffset> for $Offset {
            #[inline]
            fn from(i: RawOffset) -> Self {
                $Offset(i)
            }
        }

        impl From<RawIndex> for $Index {
            #[inline]
            fn from(i: RawIndex) -> Self {
                $Index(i)
            }
        }

        impl From<$Index> for RawIndex {
            #[inline]
            fn from(index: $Index) -> RawIndex {
                index.0
            }
        }

        impl From<$Offset> for RawOffset {
            #[inline]
            fn from(offset: $Offset) -> RawOffset {
                offset.0
            }
        }

        impl From<$Index> for usize {
            #[inline]
            fn from(index: $Index) -> usize {
                index.0 as usize
            }
        }

        impl From<$Offset> for usize {
            #[inline]
            fn from(offset: $Offset) -> usize {
                offset.0 as usize
            }
        }

        impl Offset for $Offset {
            const ZERO: $Offset = $Offset(0);
        }

        impl Index for $Index {
            type Offset = $Offset;
        }

        impl Add<$Offset> for $Index {
            type Output = $Index;

            #[inline]
            fn add(self, rhs: $Offset) -> $Index {
                $Index((self.0 as RawOffset + rhs.0) as RawIndex)
            }
        }

        impl AddAssign<$Offset> for $Index {
            #[inline]
            fn add_assign(&mut self, rhs: $Offset) {
                *self = *self + rhs;
            }
        }

        impl Neg for $Offset {
            type Output = $Offset;

            #[inline]
            fn neg(self) -> $Offset {
                $Offset(-self.0)
            }
        }

        impl Add<$Offset> for $Offset {
            type Output = $Offset;

            #[inline]
            fn add(self, rhs: $Offset) -> $Offset {
                $Offset(self.0 + rhs.0)
            }
        }

        impl AddAssign<$Offset> for $Offset {
            #[inline]
            fn add_assign(&mut self, rhs: $Offset) {
                self.0 += rhs.0;
            }
        }

        impl Sub<$Offset> for $Offset {
            type Output = $Offset;

            #[inline]
            fn sub(self, rhs: $Offset) -> $Offset {
                $Offset(self.0 - rhs.0)
            }
        }

        impl SubAssign<$Offset> for $Offset {
            #[inline]
            fn sub_assign(&mut self, rhs: $Offset) {
                self.0 -= rhs.0;
            }
        }

        impl Sub for $Index {
            type Output = $Offset;

            #[inline]
            fn sub(self, rhs: $Index) -> $Offset {
                $Offset(self.0 as RawOffset - rhs.0 as RawOffset)
            }
        }

        impl Sub<$Offset> for $Index {
            type Output = $Index;

            #[inline]
            fn sub(self, rhs: $Offset) -> $Index {
                $Index((self.0 as RawOffset - rhs.0 as RawOffset) as u32)
            }
        }

        impl SubAssign<$Offset> for $Index {
            #[inline]
            fn sub_assign(&mut self, rhs: $Offset) {
                self.0 = (self.0 as RawOffset - rhs.0) as RawIndex;
            }
        }
    };
}

impl_index!(LineIndex, LineOffset);
impl_index!(ColumnIndex, ColumnOffset);
impl_index!(ByteIndex, ByteOffset);<|MERGE_RESOLUTION|>--- conflicted
+++ resolved
@@ -14,11 +14,7 @@
 pub type RawOffset = i64;
 
 /// A zero-indexed line offset into a source file
-<<<<<<< HEAD
-#[derive(Clone, Copy, PartialEq, Eq, Hash, PartialOrd, Ord, Default)]
-=======
 #[derive(Clone, Copy, Default, PartialEq, Eq, Hash, PartialOrd, Ord)]
->>>>>>> 604a5648
 #[cfg_attr(feature = "serialization", derive(Deserialize, Serialize))]
 pub struct LineIndex(pub RawIndex);
 
@@ -82,11 +78,7 @@
 }
 
 /// A line offset in a source file
-<<<<<<< HEAD
-#[derive(Clone, Copy, PartialEq, Eq, Hash, PartialOrd, Ord, Default)]
-=======
 #[derive(Clone, Copy, Default, PartialEq, Eq, Hash, PartialOrd, Ord)]
->>>>>>> 604a5648
 #[cfg_attr(feature = "serialization", derive(Deserialize, Serialize))]
 pub struct LineOffset(pub RawOffset);
 
@@ -105,11 +97,7 @@
 }
 
 /// A zero-indexed column offset into a source file
-<<<<<<< HEAD
-#[derive(Clone, Copy, PartialEq, Eq, Hash, PartialOrd, Ord, Default)]
-=======
 #[derive(Clone, Copy, Default, PartialEq, Eq, Hash, PartialOrd, Ord)]
->>>>>>> 604a5648
 #[cfg_attr(feature = "serialization", derive(Deserialize, Serialize))]
 pub struct ColumnIndex(pub RawIndex);
 
@@ -166,11 +154,7 @@
 }
 
 /// A column offset in a source file
-<<<<<<< HEAD
-#[derive(Clone, Copy, PartialEq, Eq, Hash, PartialOrd, Ord, Default)]
-=======
 #[derive(Clone, Copy, Default, PartialEq, Eq, Hash, PartialOrd, Ord)]
->>>>>>> 604a5648
 #[cfg_attr(feature = "serialization", derive(Deserialize, Serialize))]
 pub struct ColumnOffset(pub RawOffset);
 
@@ -189,11 +173,7 @@
 }
 
 /// A byte position in a source file.
-<<<<<<< HEAD
-#[derive(Clone, Copy, PartialEq, Eq, Hash, PartialOrd, Ord, Default)]
-=======
 #[derive(Clone, Copy, Default, PartialEq, Eq, Hash, PartialOrd, Ord)]
->>>>>>> 604a5648
 #[cfg_attr(feature = "serialization", derive(Deserialize, Serialize))]
 pub struct ByteIndex(pub RawIndex);
 
