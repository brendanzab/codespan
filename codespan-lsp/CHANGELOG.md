--- conflicted
+++ resolved
@@ -9,13 +9,10 @@
 
 ### Changed
 
-<<<<<<< HEAD
 -   The error type in `codespan-lsp` is replaced with the error type in the `codespan-reporting` crate.
     The error type is now `codespan_reporting::file::Error`.
-=======
 -   The `lsp-types` dependency was updated to use a version range: `>=0.70, <0.83`,
     which includes the latest updates in `0.82.0`.
->>>>>>> 073779ad
 
 ## [0.10.0] - 2020-07-20
 
