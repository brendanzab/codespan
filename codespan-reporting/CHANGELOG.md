--- conflicted
+++ resolved
@@ -6,15 +6,6 @@
 and this project adheres to [Semantic Versioning](https://semver.org/spec/v2.0.0.html).
 
 ## [Unreleased]
-
-<<<<<<< HEAD
-### Changed
-
--   All errors now use the error type `codespan_reporting::file::Error`.
-    This type also replaces the custom error type for `codespan-lsp`.
-=======
-There is now a [code of conduct](https://github.com/brendanzab/codespan/blob/master/CODE_OF_CONDUCT.md)
-and a [contributing guide](https://github.com/brendanzab/codespan/blob/master/CONTRIBUTING.md).
 
 ### Added
 
@@ -23,6 +14,13 @@
 -   There is now a custom error type.
 -   There now is a medium rendering mode that is like the short rendering mode
     but also shows notes from the diagnostic.
+
+### Changed
+
+-   All errors now use the error type `codespan_reporting::file::Error`.
+    This type also replaces the custom error type for `codespan-lsp`.
+There is now a [code of conduct](https://github.com/brendanzab/codespan/blob/master/CODE_OF_CONDUCT.md)
+and a [contributing guide](https://github.com/brendanzab/codespan/blob/master/CONTRIBUTING.md).
 
 ### Fixed
 
@@ -32,7 +30,6 @@
 -   All `unwrap`s outside of tests and examples have been removed.
 -   Some internal improvements, including various code style improvements by using Clippy.
 -   Improved documentation, also mentioning how the ordering of labels is handled.
->>>>>>> 073779ad
 
 ## [0.9.5] - 2020-06-24
 
