use std::io::{self, Write};
use std::ops::Range;
use termcolor::{ColorSpec, WriteColor};

use crate::diagnostic::{LabelStyle, Severity};
use crate::files::{Error, Location};
use crate::term::{Chars, Config, Styles};

/// The 'location focus' of a source code snippet.
pub struct Locus {
    /// The user-facing name of the file.
    pub name: String,
    /// The location.
    pub location: Location,
}

/// Single-line label, with an optional message.
///
/// ```text
/// ^^^^^^^^^ blah blah
/// ```
pub type SingleLabel<'diagnostic> = (LabelStyle, Range<usize>, &'diagnostic str);

/// A multi-line label to render.
///
/// Locations are relative to the start of where the source code is rendered.
pub enum MultiLabel<'diagnostic> {
    /// Multi-line label top.
    /// The contained value indicates where the label starts.
    ///
    /// ```text
    /// ╭────────────^
    /// ```
    ///
    /// Can also be rendered at the beginning of the line
    /// if there is only whitespace before the label starts.
    ///
    /// /// ```text
    /// ╭
    /// ```
    Top(usize),
    /// Left vertical labels for multi-line labels.
    ///
    /// ```text
    /// │
    /// ```
    Left,
    /// Multi-line label bottom, with an optional message.
    /// The first value indicates where the label ends.
    ///
    /// ```text
    /// ╰────────────^ blah blah
    /// ```
    Bottom(usize, &'diagnostic str),
}

#[derive(Copy, Clone)]
enum VerticalBound {
    Top,
    Bottom,
}

type Underline = (LabelStyle, VerticalBound);

/// A renderer of display list entries.
///
/// The following diagram gives an overview of each of the parts of the renderer's output:
///
/// ```text
///                     ┌ outer gutter
///                     │ ┌ left border
///                     │ │ ┌ inner gutter
///                     │ │ │   ┌─────────────────────────── source ─────────────────────────────┐
///                     │ │ │   │                                                                │
///                  ┌────────────────────────────────────────────────────────────────────────────
///        header ── │ error[0001]: oh noes, a cupcake has occurred!
/// snippet start ── │    ┌─ test:9:0
/// snippet empty ── │    │
///  snippet line ── │  9 │   ╭ Cupcake ipsum dolor. Sit amet marshmallow topping cheesecake
///  snippet line ── │ 10 │   │ muffin. Halvah croissant candy canes bonbon candy. Apple pie jelly
///                  │    │ ╭─│─────────^
/// snippet break ── │    · │ │
///  snippet line ── │ 33 │ │ │ Muffin danish chocolate soufflé pastry icing bonbon oat cake.
///  snippet line ── │ 34 │ │ │ Powder cake jujubes oat cake. Lemon drops tootsie roll marshmallow
///                  │    │ │ ╰─────────────────────────────^ blah blah
/// snippet break ── │    · │
///  snippet line ── │ 38 │ │   Brownie lemon drops chocolate jelly-o candy canes. Danish marzipan
///  snippet line ── │ 39 │ │   jujubes soufflé carrot cake marshmallow tiramisu caramels candy canes.
///                  │    │ │           ^^^^^^^^^^^^^^^^^^^ -------------------- blah blah
///                  │    │ │           │
///                  │    │ │           blah blah
///                  │    │ │           note: this is a note
///  snippet line ── │ 40 │ │   Fruitcake jelly-o danish toffee. Tootsie roll pastry cheesecake
///  snippet line ── │ 41 │ │   soufflé marzipan. Chocolate bar oat cake jujubes lollipop pastry
///  snippet line ── │ 42 │ │   cupcake. Candy canes cupcake toffee gingerbread candy canes muffin
///                  │    │ │                                ^^^^^^^^^^^^^^^^^^ blah blah
///                  │    │ ╰──────────^ blah blah
/// snippet break ── │    ·
///  snippet line ── │ 82 │     gingerbread toffee chupa chups chupa chups jelly-o cotton candy.
///                  │    │                 ^^^^^^                         ------- blah blah
/// snippet empty ── │    │
///  snippet note ── │    = blah blah
///  snippet note ── │    = blah blah blah
///                  │      blah blah
///  snippet note ── │    = blah blah blah
///                  │      blah blah
///         empty ── │
/// ```
///
/// Filler text from http://www.cupcakeipsum.com
pub struct Renderer<'writer, 'config> {
    writer: &'writer mut dyn WriteColor,
    config: &'config Config,
}

impl<'writer, 'config> Renderer<'writer, 'config> {
    /// Construct a renderer from the given writer and config.
    pub fn new(
        writer: &'writer mut dyn WriteColor,
        config: &'config Config,
    ) -> Renderer<'writer, 'config> {
        Renderer { writer, config }
    }

    fn chars(&self) -> &'config Chars {
        &self.config.chars
    }

    fn styles(&self) -> &'config Styles {
        &self.config.styles
    }

    /// Diagnostic header, with severity, code, and message.
    ///
    /// ```text
    /// error[E0001]: unexpected type in `+` application
    /// ```
    pub fn render_header(
        &mut self,
        locus: Option<&Locus>,
        severity: Severity,
        code: Option<&str>,
        message: &str,
    ) -> Result<(), Error> {
        // Write locus
        //
        // ```text
        // test:2:9:
        // ```
        if let Some(locus) = locus {
            self.snippet_locus(locus)?;
            write!(self, ": ")?;
        }

        // Write severity name
        //
        // ```text
        // error
        // ```
        self.set_color(self.styles().header(severity))?;
        match severity {
            Severity::Bug => write!(self, "bug")?,
            Severity::Error => write!(self, "error")?,
            Severity::Warning => write!(self, "warning")?,
            Severity::Help => write!(self, "help")?,
            Severity::Note => write!(self, "note")?,
        }

        // Write error code
        //
        // ```text
        // [E0001]
        // ```
        if let Some(code) = &code.filter(|code| !code.is_empty()) {
            write!(self, "[{}]", code)?;
        }

        // Write diagnostic message
        //
        // ```text
        // : unexpected type in `+` application
        // ```
        self.set_color(&self.styles().header_message)?;
        write!(self, ": {}", message)?;
        self.reset()?;

        writeln!(self)?;

        Ok(())
    }

    /// Empty line.
    pub fn render_empty(&mut self) -> Result<(), Error> {
        writeln!(self)?;
        Ok(())
    }

    /// Top left border and locus.
    ///
    /// ```text
    /// ┌─ test:2:9
    /// ```
    pub fn render_snippet_start(
        &mut self,
        outer_padding: usize,
        locus: &Locus,
    ) -> Result<(), Error> {
        self.outer_gutter(outer_padding)?;

        self.set_color(&self.styles().source_border)?;
        write!(self, "{}", self.chars().source_border_top_left)?;
        write!(self, "{0}", self.chars().source_border_top)?;
        self.reset()?;

        write!(self, " ")?;
        self.snippet_locus(&locus)?;

        writeln!(self)?;

        Ok(())
    }

    /// A line of source code.
    ///
    /// ```text
    /// 10 │   │ muffin. Halvah croissant candy canes bonbon candy. Apple pie jelly
    ///    │ ╭─│─────────^
    /// ```
    pub fn render_snippet_source(
        &mut self,
        outer_padding: usize,
        line_number: usize,
        source: &str,
        severity: Severity,
        single_labels: &[SingleLabel<'_>],
        num_multi_labels: usize,
        multi_labels: &[(usize, LabelStyle, MultiLabel<'_>)],
    ) -> Result<(), Error> {
        // Trim trailing newlines, linefeeds, and null chars from source, if they exist.
        // FIXME: Use the number of trimmed placeholders when rendering single line carets
        let source = source.trim_end_matches(['\n', '\r', '\0'].as_ref());

        // count the number of whitespace characters
        let text_start = source.chars().take_while(|c| c.is_whitespace()).count();

        // get the byte index of the first non-whitespace character
        let text_start = source
            .char_indices()
            .nth(text_start)
            .map(|(index, _)| index)
            .unwrap_or(0);

        // get the byte index of the first trailing whitespace character
        let text_end = source
            .char_indices()
            .rev()
            .take_while(|(_, c)| c.is_whitespace())
            .last()
            .map(|(index, _)| index)
            .unwrap_or_else(|| source.len());

        let text_range = text_start..text_end;

        // Write source line
        //
        // ```text
        // 10 │   │ muffin. Halvah croissant candy canes bonbon candy. Apple pie jelly
        // ```
        {
            // Write outer gutter (with line number) and border
            self.outer_gutter_number(line_number, outer_padding)?;
            self.border_left()?;

            // Write inner gutter (with multi-line continuations on the left if necessary)
            let mut multi_labels_iter = multi_labels.iter().peekable();
            for label_column in 0..num_multi_labels {
                match multi_labels_iter.peek() {
                    Some((label_index, label_style, label)) if *label_index == label_column => {
                        match label {
                            MultiLabel::Top(start)
                                if *start <= source.len() - source.trim_start().len() =>
                            {
                                self.label_multi_top_left(severity, *label_style)?;
                            }
                            MultiLabel::Top(..) => self.inner_gutter_space()?,
                            MultiLabel::Left | MultiLabel::Bottom(..) => {
                                self.label_multi_left(severity, *label_style, None)?;
                            }
                        }
                        multi_labels_iter.next();
                    }
                    Some((_, _, _)) | None => self.inner_gutter_space()?,
                }
            }

            // Write source text
            write!(self, " ")?;
            let mut highlighted = false;

            // iterate over all characters of source code
            for (metrics, ch) in self.char_metrics(source.char_indices()) {
                let column_range = metrics.byte_index..(metrics.byte_index + ch.len_utf8());

                /*
                A character should be highlighted only if it is part of a primary single label which does not span the whole line
                A label already spans the whole line if it does not cover leading/trailing whitespace.
                */
                let should_highlight = single_labels.iter().any(|(ls, range, _)| {
                    *ls == LabelStyle::Primary
<<<<<<< HEAD
                        // is this at the current position
                        && is_overlapping(range, &column_range)
                        // is this not a whole line label
                        && !(
                            range.start <= text_range.start
                            && range.end >= text_range.end
                        )
=======
                        && match label {
                            MultiLabel::Top(start) => column_range.start >= *start,
                            MultiLabel::Left => true,
                            MultiLabel::Bottom(start, _) => column_range.end <= *start,
                        }
>>>>>>> 5c2c89e2
                });

                // Set the source color if we are in a primary label
                if should_highlight && !highlighted {
                    self.set_color(self.styles().label(severity, LabelStyle::Primary))?;
                    highlighted = true;
                } else if !should_highlight && highlighted {
                    self.reset()?;
                    highlighted = false;
                }

                // actually write the character
                match ch {
                    '\t' => (0..metrics.unicode_width).try_for_each(|_| write!(self, " "))?,
                    _ => write!(self, "{}", ch)?,
                }
            }
            if highlighted {
                self.reset()?;
            }
            writeln!(self)?;
        }

        // Write single labels underneath source
        //
        // ```text
        //   │     - ---- ^^^ second mutable borrow occurs here
        //   │     │ │
        //   │     │ first mutable borrow occurs here
        //   │     first borrow later used by call
        //   │     help: some help here
        // ```
        if !single_labels.is_empty() {
            // Our plan is as follows:
            //
            // 1. Do an initial scan to find:
            //    - The number of non-empty messages.
            //    - The right-most start and end positions of labels.
            //    - A candidate for a trailing label (where the label's message
            //      is printed to the left of the caret).
            // 2. Check if the trailing label candidate overlaps another label -
            //    if so we print it underneath the carets with the other labels.
            // 3. Print a line of carets, and (possibly) the trailing message
            //    to the left.
            // 4. Print vertical lines pointing to the carets, and the messages
            //    for those carets.
            //
            // We try our best avoid introducing new dynamic allocations,
            // instead preferring to iterate over the labels multiple times. It
            // is unclear what the performance tradeoffs are however, so further
            // investigation may be required.

            // The number of non-empty messages to print.
            let mut num_messages = 0;
            // The right-most start position, eg:
            //
            // ```text
            // -^^^^---- ^^^^^^^
            //           │
            //           right-most start position
            // ```
            let mut max_label_start = 0;
            // The right-most end position, eg:
            //
            // ```text
            // -^^^^---- ^^^^^^^
            //                 │
            //                 right-most end position
            // ```
            let mut max_label_end = 0;
            // A trailing message, eg:
            //
            // ```text
            // ^^^ second mutable borrow occurs here
            // ```
            let mut trailing_label = None;

            for (label_index, label) in single_labels.iter().enumerate() {
                let (_, range, message) = label;
                if !message.is_empty() {
                    num_messages += 1;
                }
                max_label_start = std::cmp::max(max_label_start, range.start);
                max_label_end = std::cmp::max(max_label_end, range.end);
                // This is a candidate for the trailing label, so let's record it.
                if range.end == max_label_end {
                    if message.is_empty() {
                        trailing_label = None;
                    } else {
                        trailing_label = Some((label_index, label));
                    }
                }
            }
            if let Some((trailing_label_index, (_, trailing_range, _))) = trailing_label {
                // Check to see if the trailing label candidate overlaps any of
                // the other labels on the current line.
                if single_labels
                    .iter()
                    .enumerate()
                    .filter(|(label_index, _)| *label_index != trailing_label_index)
                    .any(|(_, (_, range, _))| is_overlapping(trailing_range, range))
                {
                    // If it does, we'll instead want to render it below the
                    // carets along with the other hanging labels.
                    trailing_label = None;
                }
            }

            // Write a line of carets
            //
            // ```text
            //   │ ^^^^^^  -------^^^^^^^^^-------^^^^^----- ^^^^ trailing label message
            // ```
            self.outer_gutter(outer_padding)?;
            self.border_left()?;
            self.inner_gutter(severity, num_multi_labels, multi_labels)?;
            write!(self, " ")?;

            let mut previous_label_style = None;
            let placeholder_metrics = Metrics {
                byte_index: source.len(),
                unicode_width: 1,
            };
            for (metrics, ch) in self
                .char_metrics(source.char_indices())
                // Add a placeholder source column at the end to allow for
                // printing carets at the end of lines, eg:
                //
                // ```text
                // 1 │ Hello world!
                //   │             ^
                // ```
                .chain(std::iter::once((placeholder_metrics, '\0')))
            {
                // Find the current label style at this column
                let column_range = metrics.byte_index..(metrics.byte_index + ch.len_utf8());
                let current_label_style = single_labels
                    .iter()
                    .filter(|(_, range, _)| is_overlapping(range, &column_range))
                    .map(|(label_style, _, _)| *label_style)
                    .max_by_key(label_priority_key);

                // Update writer style if necessary
                if previous_label_style != current_label_style {
                    match current_label_style {
                        None => self.reset()?,
                        Some(label_style) => {
                            self.set_color(self.styles().label(severity, label_style))?;
                        }
                    }
                }

                let caret_ch = match current_label_style {
                    Some(LabelStyle::Primary) => Some(self.chars().single_primary_caret),
                    Some(LabelStyle::Secondary) => Some(self.chars().single_secondary_caret),
                    // Only print padding if we are before the end of the last single line caret
                    None if metrics.byte_index < max_label_end => Some(' '),
                    None => None,
                };
                if let Some(caret_ch) = caret_ch {
                    // FIXME: improve rendering of carets between character boundaries
                    (0..metrics.unicode_width).try_for_each(|_| write!(self, "{}", caret_ch))?;
                }

                previous_label_style = current_label_style;
            }
            // Reset style if it was previously set
            if previous_label_style.is_some() {
                self.reset()?;
            }
            // Write first trailing label message
            if let Some((_, (label_style, _, message))) = trailing_label {
                write!(self, " ")?;
                self.set_color(self.styles().label(severity, *label_style))?;
                write!(self, "{}", message)?;
                self.reset()?;
            }
            writeln!(self)?;

            // Write hanging labels pointing to carets
            //
            // ```text
            //   │     │ │
            //   │     │ first mutable borrow occurs here
            //   │     first borrow later used by call
            //   │     help: some help here
            // ```
            if num_messages > trailing_label.iter().count() {
                // Write first set of vertical lines before hanging labels
                //
                // ```text
                //   │     │ │
                // ```
                self.outer_gutter(outer_padding)?;
                self.border_left()?;
                self.inner_gutter(severity, num_multi_labels, multi_labels)?;
                write!(self, " ")?;
                self.caret_pointers(
                    severity,
                    max_label_start,
                    single_labels,
                    trailing_label,
                    source.char_indices(),
                )?;
                writeln!(self)?;

                // Write hanging labels pointing to carets
                //
                // ```text
                //   │     │ first mutable borrow occurs here
                //   │     first borrow later used by call
                //   │     help: some help here
                // ```
                for (label_style, range, message) in
                    hanging_labels(single_labels, trailing_label).rev()
                {
                    self.outer_gutter(outer_padding)?;
                    self.border_left()?;
                    self.inner_gutter(severity, num_multi_labels, multi_labels)?;
                    write!(self, " ")?;
                    self.caret_pointers(
                        severity,
                        max_label_start,
                        single_labels,
                        trailing_label,
                        source
                            .char_indices()
                            .take_while(|(byte_index, _)| *byte_index < range.start),
                    )?;
                    self.set_color(self.styles().label(severity, *label_style))?;
                    write!(self, "{}", message)?;
                    self.reset()?;
                    writeln!(self)?;
                }
            }
        }

        // Write top or bottom label carets underneath source
        //
        // ```text
        //     │ ╰───│──────────────────^ woops
        //     │   ╭─│─────────^
        // ```
        for (multi_label_index, (_, label_style, label)) in multi_labels.iter().enumerate() {
            let (label_style, range, bottom_message) = match label {
                MultiLabel::Left => continue, // no label caret needed
                // no label caret needed if this can be started in front of the line
                MultiLabel::Top(start) if *start <= source.len() - source.trim_start().len() => {
                    continue
                }
                MultiLabel::Top(range) => (*label_style, range, None),
                MultiLabel::Bottom(range, message) => (*label_style, range, Some(message)),
            };

            self.outer_gutter(outer_padding)?;
            self.border_left()?;

            // Write inner gutter.
            //
            // ```text
            //  │ ╭─│───│
            // ```
            let mut underline = None;
            let mut multi_labels_iter = multi_labels.iter().enumerate().peekable();
            for label_column in 0..num_multi_labels {
                match multi_labels_iter.peek() {
                    Some((i, (label_index, ls, label))) if *label_index == label_column => {
                        match label {
                            MultiLabel::Left => {
                                self.label_multi_left(severity, *ls, underline.map(|(s, _)| s))?;
                            }
                            MultiLabel::Top(..) if multi_label_index > *i => {
                                self.label_multi_left(severity, *ls, underline.map(|(s, _)| s))?;
                            }
                            MultiLabel::Bottom(..) if multi_label_index < *i => {
                                self.label_multi_left(severity, *ls, underline.map(|(s, _)| s))?;
                            }
                            MultiLabel::Top(..) if multi_label_index == *i => {
                                underline = Some((*ls, VerticalBound::Top));
                                self.label_multi_top_left(severity, label_style)?
                            }
                            MultiLabel::Bottom(..) if multi_label_index == *i => {
                                underline = Some((*ls, VerticalBound::Bottom));
                                self.label_multi_bottom_left(severity, label_style)?;
                            }
                            MultiLabel::Top(..) | MultiLabel::Bottom(..) => {
                                self.inner_gutter_column(severity, underline)?;
                            }
                        }
                        multi_labels_iter.next();
                    }
                    Some((_, _)) | None => self.inner_gutter_column(severity, underline)?,
                }
            }

            // Finish the top or bottom caret
            match bottom_message {
                None => self.label_multi_top_caret(severity, label_style, source, *range)?,
                Some(message) => {
                    self.label_multi_bottom_caret(severity, label_style, source, *range, message)?
                }
            }
        }

        Ok(())
    }

    /// An empty source line, for providing additional whitespace to source snippets.
    ///
    /// ```text
    /// │ │ │
    /// ```
    pub fn render_snippet_empty(
        &mut self,
        outer_padding: usize,
        severity: Severity,
        num_multi_labels: usize,
        multi_labels: &[(usize, LabelStyle, MultiLabel<'_>)],
    ) -> Result<(), Error> {
        self.outer_gutter(outer_padding)?;
        self.border_left()?;
        self.inner_gutter(severity, num_multi_labels, multi_labels)?;
        writeln!(self)?;
        Ok(())
    }

    /// A broken source line, for labeling skipped sections of source.
    ///
    /// ```text
    /// · │ │
    /// ```
    pub fn render_snippet_break(
        &mut self,
        outer_padding: usize,
        severity: Severity,
        num_multi_labels: usize,
        multi_labels: &[(usize, LabelStyle, MultiLabel<'_>)],
    ) -> Result<(), Error> {
        self.outer_gutter(outer_padding)?;
        self.border_left_break()?;
        self.inner_gutter(severity, num_multi_labels, multi_labels)?;
        writeln!(self)?;
        Ok(())
    }

    /// Additional notes.
    ///
    /// ```text
    /// = expected type `Int`
    ///      found type `String`
    /// ```
    pub fn render_snippet_note(
        &mut self,
        outer_padding: usize,
        message: &str,
    ) -> Result<(), Error> {
        for (note_line_index, line) in message.lines().enumerate() {
            self.outer_gutter(outer_padding)?;
            match note_line_index {
                0 => {
                    self.set_color(&self.styles().note_bullet)?;
                    write!(self, "{}", self.chars().note_bullet)?;
                    self.reset()?;
                }
                _ => write!(self, " ")?,
            }
            // Write line of message
            writeln!(self, " {}", line)?;
        }

        Ok(())
    }

    /// Adds tab-stop aware unicode-width computations to an iterator over
    /// character indices. Assumes that the character indices begin at the start
    /// of the line.
    fn char_metrics(
        &self,
        char_indices: impl Iterator<Item = (usize, char)>,
    ) -> impl Iterator<Item = (Metrics, char)> {
        use unicode_width::UnicodeWidthChar;

        let tab_width = self.config.tab_width;
        let mut unicode_column = 0;

        char_indices.map(move |(byte_index, ch)| {
            let metrics = Metrics {
                byte_index,
                unicode_width: match (ch, tab_width) {
                    ('\t', 0) => 0, // Guard divide-by-zero
                    ('\t', _) => tab_width - (unicode_column % tab_width),
                    (ch, _) => ch.width().unwrap_or(0),
                },
            };
            unicode_column += metrics.unicode_width;

            (metrics, ch)
        })
    }

    /// Location focus.
    fn snippet_locus(&mut self, locus: &Locus) -> Result<(), Error> {
        write!(
            self,
            "{name}:{line_number}:{column_number}",
            name = locus.name,
            line_number = locus.location.line_number,
            column_number = locus.location.column_number,
        )?;
        Ok(())
    }

    /// The outer gutter of a source line.
    fn outer_gutter(&mut self, outer_padding: usize) -> Result<(), Error> {
        write!(self, "{space: >width$} ", space = "", width = outer_padding)?;
        Ok(())
    }

    /// The outer gutter of a source line, with line number.
    fn outer_gutter_number(
        &mut self,
        line_number: usize,
        outer_padding: usize,
    ) -> Result<(), Error> {
        self.set_color(&self.styles().line_number)?;
        write!(
            self,
            "{line_number: >width$}",
            line_number = line_number,
            width = outer_padding,
        )?;
        self.reset()?;
        write!(self, " ")?;
        Ok(())
    }

    /// The left-hand border of a source line.
    fn border_left(&mut self) -> Result<(), Error> {
        self.set_color(&self.styles().source_border)?;
        write!(self, "{}", self.chars().source_border_left)?;
        self.reset()?;
        Ok(())
    }

    /// The broken left-hand border of a source line.
    fn border_left_break(&mut self) -> Result<(), Error> {
        self.set_color(&self.styles().source_border)?;
        write!(self, "{}", self.chars().source_border_left_break)?;
        self.reset()?;
        Ok(())
    }

    /// Write vertical lines pointing to carets.
    fn caret_pointers(
        &mut self,
        severity: Severity,
        max_label_start: usize,
        single_labels: &[SingleLabel<'_>],
        trailing_label: Option<(usize, &SingleLabel<'_>)>,
        char_indices: impl Iterator<Item = (usize, char)>,
    ) -> Result<(), Error> {
        for (metrics, ch) in self.char_metrics(char_indices) {
            let column_range = metrics.byte_index..(metrics.byte_index + ch.len_utf8());
            let label_style = hanging_labels(single_labels, trailing_label)
                .filter(|(_, range, _)| column_range.contains(&range.start))
                .map(|(label_style, _, _)| *label_style)
                .max_by_key(label_priority_key);

            let mut spaces = match label_style {
                None => 0..metrics.unicode_width,
                Some(label_style) => {
                    self.set_color(self.styles().label(severity, label_style))?;
                    write!(self, "{}", self.chars().pointer_left)?;
                    self.reset()?;
                    1..metrics.unicode_width
                }
            };
            // Only print padding if we are before the end of the last single line caret
            if metrics.byte_index <= max_label_start {
                spaces.try_for_each(|_| write!(self, " "))?;
            }
        }

        Ok(())
    }

    /// The left of a multi-line label.
    ///
    /// ```text
    ///  │
    /// ```
    fn label_multi_left(
        &mut self,
        severity: Severity,
        label_style: LabelStyle,
        underline: Option<LabelStyle>,
    ) -> Result<(), Error> {
        match underline {
            None => write!(self, " ")?,
            // Continue an underline horizontally
            Some(label_style) => {
                self.set_color(self.styles().label(severity, label_style))?;
                write!(self, "{}", self.chars().multi_top)?;
                self.reset()?;
            }
        }
        self.set_color(self.styles().label(severity, label_style))?;
        write!(self, "{}", self.chars().multi_left)?;
        self.reset()?;
        Ok(())
    }

    /// The top-left of a multi-line label.
    ///
    /// ```text
    ///  ╭
    /// ```
    fn label_multi_top_left(
        &mut self,
        severity: Severity,
        label_style: LabelStyle,
    ) -> Result<(), Error> {
        write!(self, " ")?;
        self.set_color(self.styles().label(severity, label_style))?;
        write!(self, "{}", self.chars().multi_top_left)?;
        self.reset()?;
        Ok(())
    }

    /// The bottom left of a multi-line label.
    ///
    /// ```text
    ///  ╰
    /// ```
    fn label_multi_bottom_left(
        &mut self,
        severity: Severity,
        label_style: LabelStyle,
    ) -> Result<(), Error> {
        write!(self, " ")?;
        self.set_color(self.styles().label(severity, label_style))?;
        write!(self, "{}", self.chars().multi_bottom_left)?;
        self.reset()?;
        Ok(())
    }

    /// Multi-line label top.
    ///
    /// ```text
    /// ─────────────^
    /// ```
    fn label_multi_top_caret(
        &mut self,
        severity: Severity,
        label_style: LabelStyle,
        source: &str,
        start: usize,
    ) -> Result<(), Error> {
        self.set_color(self.styles().label(severity, label_style))?;

        for (metrics, _) in self
            .char_metrics(source.char_indices())
            .take_while(|(metrics, _)| metrics.byte_index < start + 1)
        {
            // FIXME: improve rendering of carets between character boundaries
            (0..metrics.unicode_width)
                .try_for_each(|_| write!(self, "{}", self.chars().multi_top))?;
        }

        let caret_start = match label_style {
            LabelStyle::Primary => self.config.chars.multi_primary_caret_start,
            LabelStyle::Secondary => self.config.chars.multi_secondary_caret_start,
        };
        write!(self, "{}", caret_start)?;
        self.reset()?;
        writeln!(self)?;
        Ok(())
    }

    /// Multi-line label bottom, with a message.
    ///
    /// ```text
    /// ─────────────^ expected `Int` but found `String`
    /// ```
    fn label_multi_bottom_caret(
        &mut self,
        severity: Severity,
        label_style: LabelStyle,
        source: &str,
        start: usize,
        message: &str,
    ) -> Result<(), Error> {
        self.set_color(self.styles().label(severity, label_style))?;

        for (metrics, _) in self
            .char_metrics(source.char_indices())
            .take_while(|(metrics, _)| metrics.byte_index < start)
        {
            // FIXME: improve rendering of carets between character boundaries
            (0..metrics.unicode_width)
                .try_for_each(|_| write!(self, "{}", self.chars().multi_bottom))?;
        }

        let caret_end = match label_style {
            LabelStyle::Primary => self.config.chars.multi_primary_caret_start,
            LabelStyle::Secondary => self.config.chars.multi_secondary_caret_start,
        };
        write!(self, "{}", caret_end)?;
        if !message.is_empty() {
            write!(self, " {}", message)?;
        }
        self.reset()?;
        writeln!(self)?;
        Ok(())
    }

    /// Writes an empty gutter space, or continues an underline horizontally.
    fn inner_gutter_column(
        &mut self,
        severity: Severity,
        underline: Option<Underline>,
    ) -> Result<(), Error> {
        match underline {
            None => self.inner_gutter_space(),
            Some((label_style, vertical_bound)) => {
                self.set_color(self.styles().label(severity, label_style))?;
                let ch = match vertical_bound {
                    VerticalBound::Top => self.config.chars.multi_top,
                    VerticalBound::Bottom => self.config.chars.multi_bottom,
                };
                write!(self, "{0}{0}", ch)?;
                self.reset()?;
                Ok(())
            }
        }
    }

    /// Writes an empty gutter space.
    fn inner_gutter_space(&mut self) -> Result<(), Error> {
        write!(self, "  ")?;
        Ok(())
    }

    /// Writes an inner gutter, with the left lines if necessary.
    fn inner_gutter(
        &mut self,
        severity: Severity,
        num_multi_labels: usize,
        multi_labels: &[(usize, LabelStyle, MultiLabel<'_>)],
    ) -> Result<(), Error> {
        let mut multi_labels_iter = multi_labels.iter().peekable();
        for label_column in 0..num_multi_labels {
            match multi_labels_iter.peek() {
                Some((label_index, ls, label)) if *label_index == label_column => match label {
                    MultiLabel::Left | MultiLabel::Bottom(..) => {
                        self.label_multi_left(severity, *ls, None)?;
                        multi_labels_iter.next();
                    }
                    MultiLabel::Top(..) => {
                        self.inner_gutter_space()?;
                        multi_labels_iter.next();
                    }
                },
                Some((_, _, _)) | None => self.inner_gutter_space()?,
            }
        }

        Ok(())
    }
}

impl<'writer, 'config> Write for Renderer<'writer, 'config> {
    fn write(&mut self, buf: &[u8]) -> io::Result<usize> {
        self.writer.write(buf)
    }

    fn flush(&mut self) -> io::Result<()> {
        self.writer.flush()
    }
}

impl<'writer, 'config> WriteColor for Renderer<'writer, 'config> {
    fn supports_color(&self) -> bool {
        self.writer.supports_color()
    }

    fn set_color(&mut self, spec: &ColorSpec) -> io::Result<()> {
        self.writer.set_color(spec)
    }

    fn reset(&mut self) -> io::Result<()> {
        self.writer.reset()
    }

    fn is_synchronous(&self) -> bool {
        self.writer.is_synchronous()
    }
}

struct Metrics {
    byte_index: usize,
    unicode_width: usize,
}

/// Check if two ranges overlap
fn is_overlapping(range0: &Range<usize>, range1: &Range<usize>) -> bool {
    let start = std::cmp::max(range0.start, range1.start);
    let end = std::cmp::min(range0.end, range1.end);
    start < end
}

/// For prioritizing primary labels over secondary labels when rendering carets.
fn label_priority_key(label_style: &LabelStyle) -> u8 {
    match label_style {
        LabelStyle::Secondary => 0,
        LabelStyle::Primary => 1,
    }
}

/// Return an iterator that yields the labels that require hanging messages
/// rendered underneath them.
fn hanging_labels<'labels, 'diagnostic>(
    single_labels: &'labels [SingleLabel<'diagnostic>],
    trailing_label: Option<(usize, &'labels SingleLabel<'diagnostic>)>,
) -> impl 'labels + DoubleEndedIterator<Item = &'labels SingleLabel<'diagnostic>> {
    single_labels
        .iter()
        .enumerate()
        .filter(|(_, (_, _, message))| !message.is_empty())
        .filter(move |(i, _)| trailing_label.map_or(true, |(j, _)| *i != j))
        .map(|(_, label)| label)
}<|MERGE_RESOLUTION|>--- conflicted
+++ resolved
@@ -307,7 +307,6 @@
                 */
                 let should_highlight = single_labels.iter().any(|(ls, range, _)| {
                     *ls == LabelStyle::Primary
-<<<<<<< HEAD
                         // is this at the current position
                         && is_overlapping(range, &column_range)
                         // is this not a whole line label
@@ -315,13 +314,6 @@
                             range.start <= text_range.start
                             && range.end >= text_range.end
                         )
-=======
-                        && match label {
-                            MultiLabel::Top(start) => column_range.start >= *start,
-                            MultiLabel::Left => true,
-                            MultiLabel::Bottom(start, _) => column_range.end <= *start,
-                        }
->>>>>>> 5c2c89e2
                 });
 
                 // Set the source color if we are in a primary label
