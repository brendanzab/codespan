--- conflicted
+++ resolved
@@ -24,15 +24,10 @@
 /// * a file was removed from the file database.
 /// * a file was changed so that it is too small to have an index
 /// * IO fails
-<<<<<<< HEAD
-pub fn emit<'files, F: Files<'files>>(
+pub fn emit<'files, F: Files<'files> + ?Sized>(
     #[cfg(feature = "termcolor")] writer: &mut dyn WriteColor,
     #[cfg(all(not(feature = "termcolor"), feature = "std"))] writer: &mut dyn std::io::Write,
     #[cfg(all(not(feature = "termcolor"), not(feature = "std")))] writer: &mut dyn core::fmt::Write,
-=======
-pub fn emit<'files, F: Files<'files> + ?Sized>(
-    writer: &mut dyn WriteColor,
->>>>>>> d282af17
     config: &Config,
     files: &'files F,
     diagnostic: &Diagnostic<F::FileId>,
