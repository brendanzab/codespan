//! Diagnostic data structures.

#[cfg(feature = "serialization")]
use serde::{Deserialize, Serialize};
use std::ops::Range;

/// A severity level for diagnostic messages.
///
/// These are ordered in the following way:
///
/// ```rust
/// use codespan_reporting::diagnostic::Severity;
///
/// assert!(Severity::Bug > Severity::Error);
/// assert!(Severity::Error > Severity::Warning);
/// assert!(Severity::Warning > Severity::Note);
/// assert!(Severity::Note > Severity::Help);
/// ```
#[derive(Copy, Clone, PartialEq, Hash, Debug, Eq)]
#[cfg_attr(feature = "serialization", derive(Serialize, Deserialize))]
pub enum Severity {
    /// An unexpected bug.
    Bug,
    /// An error.
    Error,
    /// A warning.
    Warning,
    /// A note.
    Note,
    /// A help message.
    Help,
}

impl Severity {
    /// We want bugs to be the maximum severity, errors next, etc...
    fn to_cmp_int(self) -> u8 {
        match self {
            Severity::Bug => 5,
            Severity::Error => 4,
            Severity::Warning => 3,
            Severity::Note => 2,
            Severity::Help => 1,
        }
    }
}

impl PartialOrd for Severity {
    fn partial_cmp(&self, other: &Severity) -> Option<std::cmp::Ordering> {
        u8::partial_cmp(&self.to_cmp_int(), &other.to_cmp_int())
    }
}

/// A label describing an underlined region of code associated with a diagnostic.
#[derive(Clone, Debug, Hash, PartialEq, Eq)]
#[cfg_attr(feature = "serialization", derive(Serialize, Deserialize))]
pub struct Label<FileId> {
    /// The file that we are labelling.
    pub file_id: FileId,
    /// The range we are going to include in the final snippet.
    pub range: Range<usize>,
    /// A message to provide some additional information for the underlined
    /// code. These should not include line breaks.
    pub message: String,
}

impl<FileId> Label<FileId> {
    /// Create a new label.
    pub fn new(
        file_id: FileId,
        range: impl Into<Range<usize>>,
        message: impl Into<String>,
    ) -> Label<FileId> {
        Label {
            file_id,
            range: range.into(),
            message: message.into(),
        }
    }
}

/// Represents a diagnostic message that can provide information like errors and
/// warnings to the user.
<<<<<<< HEAD
#[derive(Clone, Debug, Hash, PartialEq, Eq)]
=======
#[derive(Clone)]
>>>>>>> 24dfb64a
#[cfg_attr(feature = "serialization", derive(Serialize, Deserialize))]
pub struct Diagnostic<FileId> {
    /// The overall severity of the diagnostic
    pub severity: Severity,
    /// An optional code that identifies this diagnostic.
    pub code: Option<String>,
    /// The main message associated with this diagnostic.
    ///
    /// These should not include line breaks, and the message should be specific
    /// enough to make sense when paired only with the location given by the
    /// `primary_label`.
    pub message: String,
    /// A label that describes the primary cause of this diagnostic.
    pub primary_label: Label<FileId>,
    /// Notes that are associated with the primary cause of the diagnostic.
    /// These can include line breaks for improved formatting.
    pub notes: Vec<String>,
    /// Secondary labels that provide additional context for the diagnostic.
    pub secondary_labels: Vec<Label<FileId>>,
}

impl<FileId> Diagnostic<FileId> {
    /// Create a new diagnostic.
    pub fn new(
        severity: Severity,
        message: impl Into<String>,
        primary_label: Label<FileId>,
    ) -> Diagnostic<FileId> {
        Diagnostic {
            severity,
            code: None,
            message: message.into(),
            primary_label,
            notes: Vec::new(),
            secondary_labels: Vec::new(),
        }
    }

    /// Create a new diagnostic with a severity of `Severity::Bug`.
    pub fn new_bug(message: impl Into<String>, primary_label: Label<FileId>) -> Diagnostic<FileId> {
        Diagnostic::new(Severity::Bug, message, primary_label)
    }

    /// Create a new diagnostic with a severity of `Severity::Error`.
    pub fn new_error(
        message: impl Into<String>,
        primary_label: Label<FileId>,
    ) -> Diagnostic<FileId> {
        Diagnostic::new(Severity::Error, message, primary_label)
    }

    /// Create a new diagnostic with a severity of `Severity::Warning`.
    pub fn new_warning(
        message: impl Into<String>,
        primary_label: Label<FileId>,
    ) -> Diagnostic<FileId> {
        Diagnostic::new(Severity::Warning, message, primary_label)
    }

    /// Create a new diagnostic with a severity of `Severity::Note`.
    pub fn new_note(
        message: impl Into<String>,
        primary_label: Label<FileId>,
    ) -> Diagnostic<FileId> {
        Diagnostic::new(Severity::Note, message, primary_label)
    }

    /// Create a new diagnostic with a severity of `Severity::Help`.
    pub fn new_help(
        message: impl Into<String>,
        primary_label: Label<FileId>,
    ) -> Diagnostic<FileId> {
        Diagnostic::new(Severity::Help, message, primary_label)
    }

    /// Add an error code to the diagnostic.
    pub fn with_code(mut self, code: impl Into<String>) -> Diagnostic<FileId> {
        self.code = Some(code.into());
        self
    }

    /// Add some notes to the diagnostic.
    pub fn with_notes(mut self, notes: Vec<String>) -> Diagnostic<FileId> {
        self.notes = notes;
        self
    }

    /// Add some secondary labels to the diagnostic.
    pub fn with_secondary_labels(
        mut self,
        labels: impl IntoIterator<Item = Label<FileId>>,
    ) -> Diagnostic<FileId> {
        self.secondary_labels.extend(labels);
        self
    }
}<|MERGE_RESOLUTION|>--- conflicted
+++ resolved
@@ -80,11 +80,7 @@
 
 /// Represents a diagnostic message that can provide information like errors and
 /// warnings to the user.
-<<<<<<< HEAD
 #[derive(Clone, Debug, Hash, PartialEq, Eq)]
-=======
-#[derive(Clone)]
->>>>>>> 24dfb64a
 #[cfg_attr(feature = "serialization", derive(Serialize, Deserialize))]
 pub struct Diagnostic<FileId> {
     /// The overall severity of the diagnostic
