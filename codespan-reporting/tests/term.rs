use codespan_reporting::diagnostic::{Diagnostic, Label};
use codespan_reporting::files::{SimpleFile, SimpleFiles};
use codespan_reporting::term::{termcolor::Color, Config, DisplayStyle, Styles};

mod support;

use self::support::TestData;

lazy_static::lazy_static! {
    static ref TEST_CONFIG: Config = Config {
        // Always use blue so tests are consistent across platforms
        styles: Styles::with_blue(Color::Blue),
        ..Config::default()
    };
}

macro_rules! test_emit {
    (rich_color) => {
        #[test]
        fn rich_color() {
            let config = Config {
                display_style: DisplayStyle::Rich,
                ..TEST_CONFIG.clone()
            };

            insta::assert_snapshot!(TEST_DATA.emit_color(&config));
        }
    };
    (short_color) => {
        #[test]
        fn short_color() {
            let config = Config {
                display_style: DisplayStyle::Short,
                ..TEST_CONFIG.clone()
            };

            insta::assert_snapshot!(TEST_DATA.emit_color(&config));
        }
    };
    (rich_no_color) => {
        #[test]
        fn rich_no_color() {
            let config = Config {
                display_style: DisplayStyle::Rich,
                ..TEST_CONFIG.clone()
            };

            insta::assert_snapshot!(TEST_DATA.emit_no_color(&config));
        }
    };
    (short_no_color) => {
        #[test]
        fn short_no_color() {
            let config = Config {
                display_style: DisplayStyle::Short,
                ..TEST_CONFIG.clone()
            };

            insta::assert_snapshot!(TEST_DATA.emit_no_color(&config));
        }
    };
}

mod empty {
    use super::*;

    lazy_static::lazy_static! {
        static ref TEST_DATA: TestData<'static, SimpleFiles<&'static str, &'static str>> = {
            let files = SimpleFiles::new();

            let diagnostics = vec![
                Diagnostic::bug(),
                Diagnostic::error(),
                Diagnostic::warning(),
                Diagnostic::note(),
                Diagnostic::help(),
                Diagnostic::bug(),
            ];

            TestData { files, diagnostics }
        };
    }

    test_emit!(rich_color);
    test_emit!(short_color);
    test_emit!(rich_no_color);
    test_emit!(short_no_color);
}

/// Based on:
/// - https://github.com/rust-lang/rust/blob/c20d7eecbc0928b57da8fe30b2ef8528e2bdd5be/src/test/ui/codemap_tests/one_line.stderr
mod same_line {
    use super::*;

    lazy_static::lazy_static! {
        static ref TEST_DATA: TestData<'static, SimpleFiles<&'static str, String>> = {
            let mut files = SimpleFiles::new();

            let file_id1 = files.add(
                "one_line.rs",
                unindent::unindent(r#"
                    fn main() {
                        let mut v = vec![Some("foo"), Some("bar")];
                        v.push(v.pop().unwrap());
                    }
                "#),
            );

            let diagnostics = vec![
                Diagnostic::error()
                    .with_code("E0499")
                    .with_message("cannot borrow `v` as mutable more than once at a time")
                    .with_labels(vec![
                        Label::primary(file_id1, 71..72)
                            .with_message("second mutable borrow occurs here"),
                        Label::secondary(file_id1, 64..65)
                            .with_message("first borrow later used by call"),
                        Label::secondary(file_id1, 66..70)
                            .with_message("first mutable borrow occurs here"),
                    ]),
                Diagnostic::error()
                    .with_message("aborting due to previous error")
                    .with_notes(vec![
                        "For more information about this error, try `rustc --explain E0499`.".to_owned(),
                    ]),
            ];

            TestData { files, diagnostics }
        };
    }

    test_emit!(rich_color);
    test_emit!(short_color);
    test_emit!(rich_no_color);
    test_emit!(short_no_color);
}

/// Based on:
/// - https://github.com/rust-lang/rust/blob/c20d7eecbc0928b57da8fe30b2ef8528e2bdd5be/src/test/ui/nested_impl_trait.stderr
/// - https://github.com/rust-lang/rust/blob/c20d7eecbc0928b57da8fe30b2ef8528e2bdd5be/src/test/ui/typeck/typeck_type_placeholder_item.stderr
/// - https://github.com/rust-lang/rust/blob/c20d7eecbc0928b57da8fe30b2ef8528e2bdd5be/src/test/ui/no_send_res_ports.stderr
mod overlapping {
    use super::*;

    lazy_static::lazy_static! {
        static ref TEST_DATA: TestData<'static, SimpleFiles<&'static str, String>> = {
            let mut files = SimpleFiles::new();

            let file_id1 = files.add(
                "nested_impl_trait.rs",
                unindent::unindent(r#"
                    use std::fmt::Debug;

                    fn fine(x: impl Into<u32>) -> impl Into<u32> { x }

                    fn bad_in_ret_position(x: impl Into<u32>) -> impl Into<impl Debug> { x }
                "#),
            );
            let file_id2 = files.add(
                "typeck_type_placeholder_item.rs",
                unindent::unindent(r#"
                    fn fn_test1() -> _ { 5 }
                    fn fn_test2(x: i32) -> (_, _) { (x, x) }
                "#),
            );
            let file_id3 = files.add(
                "libstd/thread/mod.rs",
                unindent::unindent(r#"
                    #[stable(feature = "rust1", since = "1.0.0")]
                    pub fn spawn<F, T>(self, f: F) -> io::Result<JoinHandle<T>>
                    where
                        F: FnOnce() -> T,
                        F: Send + 'static,
                        T: Send + 'static,
                    {
                        unsafe { self.spawn_unchecked(f) }
                    }
                "#),
            );
            let file_id4 = files.add(
                "no_send_res_ports.rs",
                unindent::unindent(r#"
                    use std::thread;
                    use std::rc::Rc;

                    #[derive(Debug)]
                    struct Port<T>(Rc<T>);

                    fn main() {
                        #[derive(Debug)]
                        struct Foo {
                            _x: Port<()>,
                        }

                        impl Drop for Foo {
                            fn drop(&mut self) {}
                        }

                        fn foo(x: Port<()>) -> Foo {
                            Foo {
                                _x: x
                            }
                        }

                        let x = foo(Port(Rc::new(())));

                        thread::spawn(move|| {
                            let y = x;
                            println!("{:?}", y);
                        });
                    }
                "#),
            );

            let diagnostics = vec![
                Diagnostic::error()
                    .with_code("E0666")
                    .with_message("nested `impl Trait` is not allowed")
                    .with_labels(vec![
                        Label::primary(file_id1, 129..139)
                            .with_message("nested `impl Trait` here"),
                        Label::secondary(file_id1, 119..140)
                            .with_message("outer `impl Trait`"),
                    ]),
                Diagnostic::error()
                    .with_code("E0121")
                    .with_message("the type placeholder `_` is not allowed within types on item signatures")
                        .with_labels(vec![
                            Label::primary(file_id2, 17..18)
                                .with_message("not allowed in type signatures"),
                            Label::secondary(file_id2, 17..18)
                                .with_message("help: replace with the correct return type: `i32`"),
                        ]),
                Diagnostic::error()
                    .with_code("E0121")
                    .with_message("the type placeholder `_` is not allowed within types on item signatures")
                        .with_labels(vec![
                            Label::primary(file_id2, 49..50)
                                .with_message("not allowed in type signatures"),
                            Label::primary(file_id2, 52..53)
                                .with_message("not allowed in type signatures"),
                            Label::secondary(file_id2, 48..54)
                                .with_message("help: replace with the correct return type: `(i32, i32)`"),
                        ]),
                Diagnostic::error()
                    .with_code("E0277")
                    .with_message("`std::rc::Rc<()>` cannot be sent between threads safely")
                    .with_labels(vec![
                        Label::primary(file_id4, 339..352)
                            .with_message("`std::rc::Rc<()>` cannot be sent between threads safely"),
                        Label::secondary(file_id4, 353..416)
                            .with_message("within this `[closure@no_send_res_ports.rs:29:19: 33:6 x:main::Foo]`"),
                        Label::secondary(file_id3, 141..145)
                            .with_message("required by this bound in `std::thread::spawn`"),
                    ])
                    .with_notes(vec![
                        "help: within `[closure@no_send_res_ports.rs:29:19: 33:6 x:main::Foo]`, the trait `std::marker::Send` is not implemented for `std::rc::Rc<()>`".to_owned(),
                        "note: required because it appears within the type `Port<()>`".to_owned(),
                        "note: required because it appears within the type `main::Foo`".to_owned(),
                        "note: required because it appears within the type `[closure@no_send_res_ports.rs:29:19: 33:6 x:main::Foo]`".to_owned(),
                    ]),
                Diagnostic::error()
                    .with_message("aborting due 5 previous errors")
                    .with_notes(vec![
                        "Some errors have detailed explanations: E0121, E0277, E0666.".to_owned(),
                        "For more information about an error, try `rustc --explain E0121`.".to_owned(),
                    ]),
            ];

            TestData { files, diagnostics }
        };
    }

    test_emit!(rich_color);
    test_emit!(short_color);
    test_emit!(rich_no_color);
    test_emit!(short_no_color);
}

mod message {
    use super::*;

    lazy_static::lazy_static! {
        static ref TEST_DATA: TestData<'static, SimpleFiles<&'static str, &'static str>> = {
            let files = SimpleFiles::new();

            let diagnostics = vec![
                Diagnostic::error().with_message("a message"),
                Diagnostic::warning().with_message("a message"),
                Diagnostic::note().with_message("a message"),
                Diagnostic::help().with_message("a message"),
            ];

            TestData { files, diagnostics }
        };
    }

    test_emit!(rich_color);
    test_emit!(short_color);
    test_emit!(rich_no_color);
    test_emit!(short_no_color);
}

mod message_and_notes {
    use super::*;

    lazy_static::lazy_static! {
        static ref TEST_DATA: TestData<'static, SimpleFiles<&'static str, &'static str>> = {
            let files = SimpleFiles::new();

            let diagnostics = vec![
                Diagnostic::error().with_message("a message").with_notes(vec!["a note".to_owned()]),
                Diagnostic::warning().with_message("a message").with_notes(vec!["a note".to_owned()]),
                Diagnostic::note().with_message("a message").with_notes(vec!["a note".to_owned()]),
                Diagnostic::help().with_message("a message").with_notes(vec!["a note".to_owned()]),
            ];

            TestData { files, diagnostics }
        };
    }

    test_emit!(rich_color);
    test_emit!(short_color);
    test_emit!(rich_no_color);
    test_emit!(short_no_color);
}

mod empty_ranges {
    use super::*;

    lazy_static::lazy_static! {
        static ref TEST_DATA: TestData<'static, SimpleFile<&'static str, &'static str>> = {
            let file = SimpleFile::new("hello", "Hello world!\nBye world!\n   ");
            let eof = file.source().len();

            let diagnostics = vec![
                Diagnostic::note()
                    .with_message("middle")
                    .with_labels(vec![Label::primary((), 6..6).with_message("middle")]),
                Diagnostic::note()
                    .with_message("end of line")
                    .with_labels(vec![Label::primary((), 12..12).with_message("end of line")]),
                Diagnostic::note()
                    .with_message("end of line")
                    .with_labels(vec![Label::primary((), 23..23).with_message("end of line")]),
                Diagnostic::note()
                    .with_message("end of file")
                    .with_labels(vec![Label::primary((), eof..eof).with_message("end of file")]),
            ];

            TestData { files: file, diagnostics }
        };
    }

    test_emit!(rich_color);
    test_emit!(short_color);
    test_emit!(rich_no_color);
    test_emit!(short_no_color);
}

mod same_ranges {
    use super::*;

    lazy_static::lazy_static! {
        static ref TEST_DATA: TestData<'static, SimpleFile<&'static str, &'static str>> = {
            let file = SimpleFile::new("same_range", "::S { }");

            let diagnostics = vec![
                Diagnostic::error()
                    .with_message("Unexpected token")
                    .with_labels(vec![
                        Label::primary((), 4..4).with_message("Unexpected '{'"),
                        Label::secondary((), 4..4).with_message("Expected '('"),
                    ]),
            ];

            TestData { files: file, diagnostics }
        };
    }

    test_emit!(rich_color);
    test_emit!(short_color);
    test_emit!(rich_no_color);
    test_emit!(short_no_color);
}

mod multifile {
    use super::*;

    lazy_static::lazy_static! {
        static ref TEST_DATA: TestData<'static, SimpleFiles<&'static str, String>> = {
            let mut files = SimpleFiles::new();

            let file_id1 = files.add(
                "Data/Nat.fun",
                unindent::unindent(
                    "
                        module Data.Nat where

                        data Nat : Type where
                            zero : Nat
                            succ : Nat → Nat

                        {-# BUILTIN NATRAL Nat #-}

                        infixl 6 _+_ _-_

                        _+_ : Nat → Nat → Nat
                        zero    + n₂ = n₂
                        succ n₁ + n₂ = succ (n₁ + n₂)

                        _-_ : Nat → Nat → Nat
                        n₁      - zero    = n₁
                        zero    - succ n₂ = zero
                        succ n₁ - succ n₂ = n₁ - n₂
                    ",
                ),
            );

            let file_id2 = files.add(
                "Test.fun",
                unindent::unindent(
                    r#"
                        module Test where

                        _ : Nat
                        _ = 123 + "hello"
                    "#,
                ),
            );

            let diagnostics = vec![
                // Unknown builtin error
                Diagnostic::error()
                    .with_message("unknown builtin: `NATRAL`")
                    .with_labels(vec![Label::primary(file_id1, 96..102).with_message("unknown builtin")])
                    .with_notes(vec![
                        "there is a builtin with a similar name: `NATURAL`".to_owned(),
                    ]),
                // Unused parameter warning
                Diagnostic::warning()
                    .with_message("unused parameter pattern: `n₂`")
                    .with_labels(vec![Label::primary(file_id1, 285..289).with_message("unused parameter")])
                    .with_notes(vec!["consider using a wildcard pattern: `_`".to_owned()]),
                // Unexpected type error
                Diagnostic::error()
                    .with_message("unexpected type in application of `_+_`")
                    .with_code("E0001")
                    .with_labels(vec![
                        Label::primary(file_id2, 37..44).with_message("expected `Nat`, found `String`"),
                        Label::secondary(file_id1, 130..155).with_message("based on the definition of `_+_`"),
                    ])
                    .with_notes(vec![unindent::unindent(
                        "
                            expected type `Nat`
                               found type `String`
                        ",
                    )]),
            ];

            TestData { files, diagnostics }
        };
    }

    test_emit!(rich_color);
    test_emit!(short_color);
    test_emit!(rich_no_color);
    test_emit!(short_no_color);
}

mod fizz_buzz {
    use super::*;

    lazy_static::lazy_static! {
        static ref TEST_DATA: TestData<'static, SimpleFiles<&'static str, String>> = {
            let mut files = SimpleFiles::new();

            let file_id = files.add(
                "FizzBuzz.fun",
                unindent::unindent(
                    r#"
                        module FizzBuzz where

                        fizz₁ : Nat → String
                        fizz₁ num = case (mod num 5) (mod num 3) of
                            0 0 => "FizzBuzz"
                            0 _ => "Fizz"
                            _ 0 => "Buzz"
                            _ _ => num

                        fizz₂ : Nat → String
                        fizz₂ num =
                            case (mod num 5) (mod num 3) of
                                0 0 => "FizzBuzz"
                                0 _ => "Fizz"
                                _ 0 => "Buzz"
                                _ _ => num
                    "#,
                ),
            );

            let diagnostics = vec![
                // Incompatible match clause error
                Diagnostic::error()
                    .with_message("`case` clauses have incompatible types")
                    .with_code("E0308")
                    .with_labels(vec![
                        Label::primary(file_id, 163..166).with_message("expected `String`, found `Nat`"),
                        Label::secondary(file_id, 62..166).with_message("`case` clauses have incompatible types"),
                        Label::secondary(file_id, 41..47).with_message("expected type `String` found here"),
                    ])
                    .with_notes(vec![unindent::unindent(
                        "
                            expected type `String`
                               found type `Nat`
                        ",
                    )]),
                // Incompatible match clause error
                Diagnostic::error()
                    .with_message("`case` clauses have incompatible types")
                    .with_code("E0308")
                    .with_labels(vec![
                        Label::primary(file_id, 328..331).with_message("expected `String`, found `Nat`"),
                        Label::secondary(file_id, 211..331).with_message("`case` clauses have incompatible types"),
                        Label::secondary(file_id, 258..268).with_message("this is found to be of type `String`"),
                        Label::secondary(file_id, 284..290).with_message("this is found to be of type `String`"),
                        Label::secondary(file_id, 306..312).with_message("this is found to be of type `String`"),
                        Label::secondary(file_id, 186..192).with_message("expected type `String` found here"),
                    ])
                    .with_notes(vec![unindent::unindent(
                        "
                            expected type `String`
                               found type `Nat`
                        ",
                    )]),
            ];

            TestData { files, diagnostics }
        };
    }

    test_emit!(rich_color);
    test_emit!(short_color);
    test_emit!(rich_no_color);
    test_emit!(short_no_color);
}

mod multiline_overlapping {
    use super::*;

    lazy_static::lazy_static! {
        static ref TEST_DATA: TestData<'static, SimpleFile<&'static str, String>> = {
            let file = SimpleFile::new(
                "codespan/src/file.rs",
                [
                    "        match line_index.compare(self.last_line_index()) {",
                    "            Ordering::Less => Ok(self.line_starts()[line_index.to_usize()]),",
                    "            Ordering::Equal => Ok(self.source_span().end()),",
                    "            Ordering::Greater => LineIndexOutOfBoundsError {",
                    "                given: line_index,",
                    "                max: self.last_line_index(),",
                    "            },",
                    "        }",
                ].join("\n"),
            );

            let diagnostics = vec![
                Diagnostic::error()
                    .with_message("match arms have incompatible types")
                    .with_code("E0308")
                    .with_labels(vec![
                        Label::primary((), 230..351).with_message("expected enum `Result`, found struct `LineIndexOutOfBoundsError`"),
                        Label::secondary((), 8..362).with_message("`match` arms have incompatible types"),
                        Label::secondary((), 89..134).with_message("this is found to be of type `Result<ByteIndex, LineIndexOutOfBoundsError>`"),
                        Label::secondary((), 167..195).with_message("this is found to be of type `Result<ByteIndex, LineIndexOutOfBoundsError>`"),
                    ])
                    .with_notes(vec![unindent::unindent(
                        "
                            expected type `Result<ByteIndex, LineIndexOutOfBoundsError>`
                               found type `LineIndexOutOfBoundsError`
                        ",
                    )]),
            ];

            TestData { files: file, diagnostics }
        };
    }

    test_emit!(rich_color);
    test_emit!(short_color);
    test_emit!(rich_no_color);
    test_emit!(short_no_color);
}

mod tabbed {
    use super::*;

    lazy_static::lazy_static! {
        static ref TEST_DATA: TestData<'static, SimpleFiles<&'static str, String>> = {
            let mut files = SimpleFiles::new();

            let file_id = files.add(
                "tabbed",
                [
                    "Entity:",
                    "\tArmament:",
                    "\t\tWeapon: DogJaw",
                    "\t\tReloadingCondition:\tattack-cooldown",
                    "\tFoo: Bar",
                ]
                .join("\n"),
            );

            let diagnostics = vec![
                Diagnostic::warning()
                    .with_message("unknown weapon `DogJaw`")
                    .with_labels(vec![Label::primary(file_id, 29..35).with_message("the weapon")]),
                Diagnostic::warning()
                    .with_message("unknown condition `attack-cooldown`")
                    .with_labels(vec![Label::primary(file_id, 58..73).with_message("the condition")]),
                Diagnostic::warning()
                    .with_message("unknown field `Foo`")
                    .with_labels(vec![Label::primary(file_id, 75..78).with_message("the field")]),
            ];

            TestData { files, diagnostics }
        };
    }

    #[test]
    fn tab_width_default_no_color() {
        let config = TEST_CONFIG.clone();

        insta::assert_snapshot!(TEST_DATA.emit_no_color(&config));
    }

    #[test]
    fn tab_width_3_no_color() {
        let config = Config {
            tab_width: 3,
            ..TEST_CONFIG.clone()
        };

        insta::assert_snapshot!(TEST_DATA.emit_no_color(&config));
    }

    #[test]
    fn tab_width_6_no_color() {
        let config = Config {
            tab_width: 6,
            ..TEST_CONFIG.clone()
        };

        insta::assert_snapshot!(TEST_DATA.emit_no_color(&config));
    }
}

mod tab_columns {
    use super::*;

    lazy_static::lazy_static! {
        static ref TEST_DATA: TestData<'static, SimpleFiles<&'static str, String>> = {
            let mut files = SimpleFiles::new();

            let source = [
                "\thello",
                "∙\thello",
                "∙∙\thello",
                "∙∙∙\thello",
                "∙∙∙∙\thello",
                "∙∙∙∙∙\thello",
                "∙∙∙∙∙∙\thello",
            ].join("\n");
            let hello_ranges = source
                .match_indices("hello")
                .map(|(start, hello)| start..(start+hello.len()))
                .collect::<Vec<_>>();

            let file_id = files.add("tab_columns", source);

            let diagnostics = vec![
                Diagnostic::warning()
                    .with_message("tab test")
                    .with_labels(
                        hello_ranges
                            .into_iter()
                            .map(|range| Label::primary(file_id, range))
                            .collect(),
                    ),
            ];

            TestData { files, diagnostics }
        };
    }

    #[test]
    fn tab_width_default_no_color() {
        let config = TEST_CONFIG.clone();

        insta::assert_snapshot!(TEST_DATA.emit_no_color(&config));
    }

    #[test]
    fn tab_width_2_no_color() {
        let config = Config {
            tab_width: 2,
            ..TEST_CONFIG.clone()
        };

        insta::assert_snapshot!(TEST_DATA.emit_no_color(&config));
    }

    #[test]
    fn tab_width_3_no_color() {
        let config = Config {
            tab_width: 3,
            ..TEST_CONFIG.clone()
        };

        insta::assert_snapshot!(TEST_DATA.emit_no_color(&config));
    }

    #[test]
    fn tab_width_6_no_color() {
        let config = Config {
            tab_width: 6,
            ..TEST_CONFIG.clone()
        };

        insta::assert_snapshot!(TEST_DATA.emit_no_color(&config));
    }
}

/// Based on:
/// - https://github.com/TheSamsa/rust/blob/75cf41afb468152611212271bae026948cd3ba46/src/test/ui/codemap_tests/unicode.stderr
mod unicode {
    use super::*;

    lazy_static::lazy_static! {
        static ref TEST_DATA: TestData<'static, SimpleFile<&'static str, String>> = {
            let prefix = r#"extern "#;
            let abi = r#""路濫狼á́́""#;
            let suffix = r#" fn foo() {}"#;

            let file = SimpleFile::new(
                "unicode.rs",
                format!("{}{}{}", prefix, abi, suffix),
            );

            let diagnostics = vec![
                Diagnostic::error()
                    .with_code("E0703")
                    .with_message("invalid ABI: found `路濫狼á́́`")
                    .with_labels(vec![
                        Label::primary((), prefix.len()..(prefix.len() + abi.len()))
                            .with_message("invalid ABI"),
                    ])
                    .with_notes(vec![unindent::unindent(
                        "
                            valid ABIs:
                              - aapcs
                              - amdgpu-kernel
                              - C
                              - cdecl
                              - efiapi
                              - fastcall
                              - msp430-interrupt
                              - platform-intrinsic
                              - ptx-kernel
                              - Rust
                              - rust-call
                              - rust-intrinsic
                              - stdcall
                              - system
                              - sysv64
                              - thiscall
                              - unadjusted
                              - vectorcall
                              - win64
                              - x86-interrupt
                        ",
                    )]),
                Diagnostic::error()
                    .with_message("aborting due to previous error")
                    .with_notes(vec![
                        "For more information about this error, try `rustc --explain E0703`.".to_owned(),
                    ]),
            ];

            TestData { files: file, diagnostics }
        };
    }

    test_emit!(rich_no_color);
    test_emit!(short_no_color);
}

mod unicode_spans {
    use super::*;

    lazy_static::lazy_static! {
        static ref TEST_DATA: TestData<'static, SimpleFile<&'static str, String>> = {
            let moon_phases = format!("{}", r#"🐄🌑🐄🌒🐄🌓🐄🌔🐄🌕🐄🌖🐄🌗🐄🌘🐄"#);
            let invalid_start = 1;
            let invalid_end = "🐄".len() - 1;
            assert_eq!(moon_phases.is_char_boundary(invalid_start), false);
            assert_eq!(moon_phases.is_char_boundary(invalid_end), false);
            assert_eq!("🐄".len(), 4);
            let file = SimpleFile::new(
                "moon_jump.rs",
                moon_phases,
            );
            let diagnostics = vec![
                Diagnostic::error()
                    .with_code("E01")
                    .with_message("cow may not jump during new moon.")
                    .with_labels(vec![
                        Label::primary((), invalid_start..invalid_end)
                            .with_message("Invalid jump"),
                    ]),
                Diagnostic::note()
                    .with_message("invalid unicode range")
                    .with_labels(vec![
                        Label::secondary((), invalid_start.."🐄".len())
                            .with_message("Cow range does not start at boundary."),
                    ]),
                Diagnostic::note()
                    .with_message("invalid unicode range")
                    .with_labels(vec![
                        Label::secondary((), "🐄🌑".len().."🐄🌑🐄".len() - 1)
                            .with_message("Cow range does not end at boundary."),
                    ]),
                Diagnostic::note()
                    .with_message("invalid unicode range")
                    .with_labels(vec![
                        Label::secondary((), invalid_start.."🐄🌑🐄".len() - 1)
                            .with_message("Cow does not start or end at boundary."),
                    ]),
            ];
            TestData{files: file, diagnostics }
        };
    }

    test_emit!(rich_no_color);
    test_emit!(short_no_color);
}

<<<<<<< HEAD
mod highlight {
=======
mod position_indicator {
>>>>>>> 6b06e5f6
    use super::*;

    lazy_static::lazy_static! {
        static ref TEST_DATA: TestData<'static, SimpleFile<&'static str, String>> = {
            let file = SimpleFile::new(
<<<<<<< HEAD
                "test.txt",
                [
                    "This is some text.",
                    "\tThis is some indented text.",
                    "\tThis is some indented text with trailing whitespace. \t",
                    "This is some multiline text.",
                    "This is some more multiline text.",
                ]
                .join("\n"),
            );

            let diagnostics = vec![
                Diagnostic::note()
                    .with_message("not highlighted")
                    .with_labels(vec![
                        Label::primary((), 0..18),
                        Label::primary((), 20..47),
                        Label::primary((), 49..101),
                    ]),
                Diagnostic::note()
                    .with_message("also not highlighted")
                    .with_labels(vec![
                        Label::primary((), 19..47),
                        Label::primary((), 48..103),
                    ]),
                Diagnostic::note()
                    .with_message("highlighted")
                    .with_labels(vec![
                        Label::primary((), 0..17),
                        Label::primary((), 21..47),
                        Label::primary((), 49..53),
                        Label::primary((), 104..166),
                    ]),
            ];

=======
                "tests/main.js",
                [
                    "\"use strict\";",
                    "let zero=0;",
                    "function foo() {",
                    "  \"use strict\";",
                    "  one=1;",
                    "}",
                ].join("\n"),
            );
            let diagnostics = vec![
                Diagnostic::warning()
                    .with_code("ParserWarning")
                    .with_message("The strict mode declaration in the body of function `foo` is redundant, as the outer scope is already in strict mode")
                    .with_labels(vec![
                        Label::primary((), 45..57)
                            .with_message("This strict mode declaration is redundant"),
                        Label::secondary((), 0..12)
                            .with_message("Strict mode is first declared here"),
                    ]),
            ];
>>>>>>> 6b06e5f6
            TestData{files: file, diagnostics }
        };
    }

<<<<<<< HEAD
    test_emit!(rich_color);
=======
    test_emit!(rich_no_color);
    test_emit!(short_no_color);
>>>>>>> 6b06e5f6
}

mod multiline_omit {
    use super::*;

    lazy_static::lazy_static! {
        static ref TEST_CONFIG: Config = Config {
            styles: Styles::with_blue(Color::Blue),
            start_context_lines: 2,
            end_context_lines: 1,
            ..Config::default()
        };

        static ref TEST_DATA: TestData<'static, SimpleFiles<&'static str, String>> = {
            let mut files = SimpleFiles::new();

            let file_id1 = files.add(
                "empty_if_comments.lua",
                [
                    "elseif 3 then", // primary label starts here
                    "",              // context line
                    "",
                    "",
                    "",
                    "",
                    "",
                    "",
                    "",     // context line
                    "else", // primary label ends here
                ]
                .join("\n"),
            );

            let file_id2 = files.add(
                "src/lib.rs",
                [
                    "fn main() {",
                    "    1",   // primary label starts here
                    "    + 1", // context line
                    "    + 1", // skip
                    "    + 1", // skip
                    "    + 1", // skip
                    "    +1",  // secondary label here
                    "    + 1", // this single line will not be skipped; the previously filtered out label must be retrieved
                    "    + 1", // context line
                    "    + 1", // primary label ends here
                    "}",
                ]
                .join("\n"),
            );

            let diagnostics = vec![
                Diagnostic::error()
                    .with_message("empty elseif block")
                    .with_code("empty_if")
                    .with_labels(vec![
                        Label::primary(file_id1, 0..23),
                        Label::secondary(file_id1, 15..21).with_message("content should be in here"),
                    ]),
                Diagnostic::error()
                    .with_message("mismatched types")
                    .with_code("E0308")
                    .with_labels(vec![
                        Label::primary(file_id2, 17..80).with_message("expected (), found integer"),
                        Label::secondary(file_id2, 55..55).with_message("missing whitespace"),
                    ])
                    .with_notes(vec![
                        "note:\texpected type `()`\n\tfound type `{integer}`".to_owned()
                    ]),
            ];

            TestData { files, diagnostics }
        };
    }

    test_emit!(rich_no_color);
}<|MERGE_RESOLUTION|>--- conflicted
+++ resolved
@@ -845,53 +845,13 @@
     test_emit!(short_no_color);
 }
 
-<<<<<<< HEAD
-mod highlight {
-=======
 mod position_indicator {
->>>>>>> 6b06e5f6
+
     use super::*;
 
     lazy_static::lazy_static! {
         static ref TEST_DATA: TestData<'static, SimpleFile<&'static str, String>> = {
             let file = SimpleFile::new(
-<<<<<<< HEAD
-                "test.txt",
-                [
-                    "This is some text.",
-                    "\tThis is some indented text.",
-                    "\tThis is some indented text with trailing whitespace. \t",
-                    "This is some multiline text.",
-                    "This is some more multiline text.",
-                ]
-                .join("\n"),
-            );
-
-            let diagnostics = vec![
-                Diagnostic::note()
-                    .with_message("not highlighted")
-                    .with_labels(vec![
-                        Label::primary((), 0..18),
-                        Label::primary((), 20..47),
-                        Label::primary((), 49..101),
-                    ]),
-                Diagnostic::note()
-                    .with_message("also not highlighted")
-                    .with_labels(vec![
-                        Label::primary((), 19..47),
-                        Label::primary((), 48..103),
-                    ]),
-                Diagnostic::note()
-                    .with_message("highlighted")
-                    .with_labels(vec![
-                        Label::primary((), 0..17),
-                        Label::primary((), 21..47),
-                        Label::primary((), 49..53),
-                        Label::primary((), 104..166),
-                    ]),
-            ];
-
-=======
                 "tests/main.js",
                 [
                     "\"use strict\";",
@@ -913,17 +873,13 @@
                             .with_message("Strict mode is first declared here"),
                     ]),
             ];
->>>>>>> 6b06e5f6
             TestData{files: file, diagnostics }
         };
     }
 
-<<<<<<< HEAD
-    test_emit!(rich_color);
-=======
-    test_emit!(rich_no_color);
-    test_emit!(short_no_color);
->>>>>>> 6b06e5f6
+    test_emit!(rich_no_color);
+    test_emit!(short_no_color);
+
 }
 
 mod multiline_omit {
@@ -1000,4 +956,51 @@
     }
 
     test_emit!(rich_no_color);
+}
+
+mod highlight {
+    use super::*;
+
+    lazy_static::lazy_static! {
+        static ref TEST_DATA: TestData<'static, SimpleFile<&'static str, String>> = {
+            let file = SimpleFile::new(
+                "test.txt",
+                [
+                    "This is some text.",
+                    "\tThis is some indented text.",
+                    "\tThis is some indented text with trailing whitespace. \t",
+                    "This is some multiline text.",
+                    "This is some more multiline text.",
+                ]
+                .join("\n"),
+            );
+
+            let diagnostics = vec![
+                Diagnostic::note()
+                    .with_message("not highlighted")
+                    .with_labels(vec![
+                        Label::primary((), 0..18),
+                        Label::primary((), 20..47),
+                        Label::primary((), 49..101),
+                    ]),
+                Diagnostic::note()
+                    .with_message("also not highlighted")
+                    .with_labels(vec![
+                        Label::primary((), 19..47),
+                        Label::primary((), 48..103),
+                    ]),
+                Diagnostic::note()
+                    .with_message("highlighted")
+                    .with_labels(vec![
+                        Label::primary((), 0..17),
+                        Label::primary((), 21..47),
+                        Label::primary((), 49..53),
+                        Label::primary((), 104..166),
+                    ]),
+            ];
+            TestData{files: file, diagnostics }
+        };
+    }
+
+    test_emit!(rich_color);
 }