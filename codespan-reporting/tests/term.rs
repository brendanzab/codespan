--- conflicted
+++ resolved
@@ -845,7 +845,6 @@
     test_emit!(short_no_color);
 }
 
-<<<<<<< HEAD
 mod position_indicator {
     use super::*;
 
@@ -874,7 +873,13 @@
                     ]),
             ];
             TestData{files: file, diagnostics }
-=======
+        }
+    }
+
+    test_emit!(rich_no_color);
+    test_emit!(short_no_color);
+}
+
 mod multiline_omit {
     use super::*;
 
@@ -945,13 +950,8 @@
             ];
 
             TestData { files, diagnostics }
->>>>>>> 98964e07
-        };
-    }
-
-    test_emit!(rich_no_color);
-<<<<<<< HEAD
-    test_emit!(short_no_color);
-=======
->>>>>>> 98964e07
+        };
+    }
+
+    test_emit!(rich_no_color);
 }