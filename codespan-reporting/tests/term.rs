use codespan_reporting::diagnostic::{Diagnostic, Label};
use codespan_reporting::files::{SimpleFile, SimpleFiles};
use codespan_reporting::term::{termcolor::Color, Chars, Config, DisplayStyle, Styles};
use std::sync::LazyLock;

mod support;

use self::support::TestData;

<<<<<<< HEAD
lazy_static::lazy_static! {
    static ref TEST_CONFIG: Config = Config::default();
}
=======
static TEST_CONFIG: LazyLock<Config> = LazyLock::new(|| Config {
    // Always use blue so tests are consistent across platforms
    styles: Styles::with_blue(Color::Blue),
    ..Config::default()
});

type LazyTestData<'a, T> = LazyLock<TestData<'a, T>>;
>>>>>>> 666049d3

macro_rules! test_emit {
    (rich_color) => {
        #[test]
        fn rich_color() {
            let config = Config {
                display_style: DisplayStyle::Rich,
                ..TEST_CONFIG.clone()
            };

            insta::assert_snapshot!(TEST_DATA.emit_color(&config));
        }
    };
    (medium_color) => {
        #[test]
        fn medium_color() {
            let config = Config {
                display_style: DisplayStyle::Medium,
                ..TEST_CONFIG.clone()
            };

            insta::assert_snapshot!(TEST_DATA.emit_color(&config));
        }
    };
    (short_color) => {
        #[test]
        fn short_color() {
            let config = Config {
                display_style: DisplayStyle::Short,
                ..TEST_CONFIG.clone()
            };

            insta::assert_snapshot!(TEST_DATA.emit_color(&config));
        }
    };
    (rich_no_color) => {
        #[test]
        fn rich_no_color() {
            let config = Config {
                display_style: DisplayStyle::Rich,
                ..TEST_CONFIG.clone()
            };

            insta::assert_snapshot!(TEST_DATA.emit_no_color(&config));
        }
    };
    (medium_no_color) => {
        #[test]
        fn medium_no_color() {
            let config = Config {
                display_style: DisplayStyle::Medium,
                ..TEST_CONFIG.clone()
            };

            insta::assert_snapshot!(TEST_DATA.emit_no_color(&config));
        }
    };
    (short_no_color) => {
        #[test]
        fn short_no_color() {
            let config = Config {
                display_style: DisplayStyle::Short,
                ..TEST_CONFIG.clone()
            };

            insta::assert_snapshot!(TEST_DATA.emit_no_color(&config));
        }
    };
    (rich_ascii_no_color) => {
        #[test]
        fn rich_ascii_no_color() {
            let config = Config {
                display_style: DisplayStyle::Rich,
                chars: Chars::ascii(),
                ..TEST_CONFIG.clone()
            };

            insta::assert_snapshot!(TEST_DATA.emit_no_color(&config));
        }
    };
}

mod empty {
    use super::*;

    static TEST_DATA: LazyTestData<'static, SimpleFiles<&'static str, &'static str>> =
        LazyLock::new(|| {
            let files = SimpleFiles::new();

            let diagnostics = vec![
                Diagnostic::bug(),
                Diagnostic::error(),
                Diagnostic::warning(),
                Diagnostic::note(),
                Diagnostic::help(),
                Diagnostic::bug(),
            ];

            TestData { files, diagnostics }
        });

    test_emit!(rich_color);
    test_emit!(medium_color);
    test_emit!(short_color);
    test_emit!(rich_no_color);
    test_emit!(medium_no_color);
    test_emit!(short_no_color);
    test_emit!(rich_ascii_no_color);
}

/// Based on:
/// - https://github.com/rust-lang/rust/blob/c20d7eecbc0928b57da8fe30b2ef8528e2bdd5be/src/test/ui/codemap_tests/one_line.stderr
mod same_line {
    use super::*;

    static TEST_DATA: LazyTestData<'static, SimpleFiles<&'static str, String>> =
        LazyLock::new(|| {
            let mut files = SimpleFiles::new();

            let file_id1 = files.add(
                "one_line.rs",
                unindent::unindent(
                    r#"
                    fn main() {
                        let mut v = vec![Some("foo"), Some("bar")];
                        v.push(v.pop().unwrap());
                    }
                "#,
                ),
            );

            let diagnostics = vec![
                Diagnostic::error()
                    .with_code("E0499")
                    .with_message("cannot borrow `v` as mutable more than once at a time")
                    .with_labels(vec![
                        Label::primary(file_id1, 71..72)
                            .with_message("second mutable borrow occurs here"),
                        Label::secondary(file_id1, 64..65)
                            .with_message("first borrow later used by call"),
                        Label::secondary(file_id1, 66..70)
                            .with_message("first mutable borrow occurs here"),
                    ]),
                Diagnostic::error()
                    .with_message("aborting due to previous error")
                    .with_notes(vec![
                        "For more information about this error, try `rustc --explain E0499`."
                            .to_owned(),
                    ]),
            ];

            TestData { files, diagnostics }
        });

    test_emit!(rich_color);
    test_emit!(medium_color);
    test_emit!(short_color);
    test_emit!(rich_no_color);
    test_emit!(medium_no_color);
    test_emit!(short_no_color);
    test_emit!(rich_ascii_no_color);
}

/// Based on:
/// - https://github.com/rust-lang/rust/blob/c20d7eecbc0928b57da8fe30b2ef8528e2bdd5be/src/test/ui/nested_impl_trait.stderr
/// - https://github.com/rust-lang/rust/blob/c20d7eecbc0928b57da8fe30b2ef8528e2bdd5be/src/test/ui/typeck/typeck_type_placeholder_item.stderr
/// - https://github.com/rust-lang/rust/blob/c20d7eecbc0928b57da8fe30b2ef8528e2bdd5be/src/test/ui/no_send_res_ports.stderr
mod overlapping {
    use super::*;

    static TEST_DATA: LazyTestData<'static, SimpleFiles<&'static str, String>> = LazyLock::new(
        || {
            let mut files = SimpleFiles::new();

            let file_id1 = files.add(
                "nested_impl_trait.rs",
                unindent::unindent(
                    r#"
                    use std::fmt::Debug;

                    fn fine(x: impl Into<u32>) -> impl Into<u32> { x }

                    fn bad_in_ret_position(x: impl Into<u32>) -> impl Into<impl Debug> { x }
                "#,
                ),
            );
            let file_id2 = files.add(
                "typeck_type_placeholder_item.rs",
                unindent::unindent(
                    r#"
                    fn fn_test1() -> _ { 5 }
                    fn fn_test2(x: i32) -> (_, _) { (x, x) }
                "#,
                ),
            );
            let file_id3 = files.add(
                "libstd/thread/mod.rs",
                unindent::unindent(
                    r#"
                    #[stable(feature = "rust1", since = "1.0.0")]
                    pub fn spawn<F, T>(self, f: F) -> io::Result<JoinHandle<T>>
                    where
                        F: FnOnce() -> T,
                        F: Send + 'static,
                        T: Send + 'static,
                    {
                        unsafe { self.spawn_unchecked(f) }
                    }
                "#,
                ),
            );
            let file_id4 = files.add(
                "no_send_res_ports.rs",
                unindent::unindent(
                    r#"
                    use std::thread;
                    use std::rc::Rc;

                    #[derive(Debug)]
                    struct Port<T>(Rc<T>);

                    fn main() {
                        #[derive(Debug)]
                        struct Foo {
                            _x: Port<()>,
                        }

                        impl Drop for Foo {
                            fn drop(&mut self) {}
                        }

                        fn foo(x: Port<()>) -> Foo {
                            Foo {
                                _x: x
                            }
                        }

                        let x = foo(Port(Rc::new(())));

                        thread::spawn(move|| {
                            let y = x;
                            println!("{:?}", y);
                        });
                    }
                "#,
                ),
            );

            let diagnostics = vec![
                Diagnostic::error()
                    .with_code("E0666")
                    .with_message("nested `impl Trait` is not allowed")
                    .with_labels(vec![
                        Label::primary(file_id1, 129..139)
                            .with_message("nested `impl Trait` here"),
                        Label::secondary(file_id1, 119..140)
                            .with_message("outer `impl Trait`"),
                    ]),
                Diagnostic::error()
                    .with_code("E0121")
                    .with_message("the type placeholder `_` is not allowed within types on item signatures")
                        .with_labels(vec![
                            Label::primary(file_id2, 17..18)
                                .with_message("not allowed in type signatures"),
                            Label::secondary(file_id2, 17..18)
                                .with_message("help: replace with the correct return type: `i32`"),
                        ]),
                Diagnostic::error()
                    .with_code("E0121")
                    .with_message("the type placeholder `_` is not allowed within types on item signatures")
                        .with_labels(vec![
                            Label::primary(file_id2, 49..50)
                                .with_message("not allowed in type signatures"),
                            Label::primary(file_id2, 52..53)
                                .with_message("not allowed in type signatures"),
                            Label::secondary(file_id2, 48..54)
                                .with_message("help: replace with the correct return type: `(i32, i32)`"),
                        ]),
                Diagnostic::error()
                    .with_code("E0277")
                    .with_message("`std::rc::Rc<()>` cannot be sent between threads safely")
                    .with_labels(vec![
                        Label::primary(file_id4, 339..352)
                            .with_message("`std::rc::Rc<()>` cannot be sent between threads safely"),
                        Label::secondary(file_id4, 353..416)
                            .with_message("within this `[closure@no_send_res_ports.rs:29:19: 33:6 x:main::Foo]`"),
                        Label::secondary(file_id3, 141..145)
                            .with_message("required by this bound in `std::thread::spawn`"),
                    ])
                    .with_notes(vec![
                        "help: within `[closure@no_send_res_ports.rs:29:19: 33:6 x:main::Foo]`, the trait `std::marker::Send` is not implemented for `std::rc::Rc<()>`".to_owned(),
                        "note: required because it appears within the type `Port<()>`".to_owned(),
                        "note: required because it appears within the type `main::Foo`".to_owned(),
                        "note: required because it appears within the type `[closure@no_send_res_ports.rs:29:19: 33:6 x:main::Foo]`".to_owned(),
                    ]),
                Diagnostic::error()
                    .with_message("aborting due 5 previous errors")
                    .with_notes(vec![
                        "Some errors have detailed explanations: E0121, E0277, E0666.".to_owned(),
                        "For more information about an error, try `rustc --explain E0121`.".to_owned(),
                    ]),
            ];

            TestData { files, diagnostics }
        },
    );

    test_emit!(rich_color);
    test_emit!(medium_color);
    test_emit!(short_color);
    test_emit!(rich_no_color);
    test_emit!(medium_no_color);
    test_emit!(short_no_color);
    test_emit!(rich_ascii_no_color);
}

mod message {
    use super::*;

    static TEST_DATA: LazyTestData<'static, SimpleFiles<&'static str, &'static str>> =
        LazyLock::new(|| {
            let files = SimpleFiles::new();

            let diagnostics = vec![
                Diagnostic::error().with_message("a message"),
                Diagnostic::warning().with_message("a message"),
                Diagnostic::note().with_message("a message"),
                Diagnostic::help().with_message("a message"),
            ];

            TestData { files, diagnostics }
        });

    test_emit!(rich_color);
    test_emit!(medium_color);
    test_emit!(short_color);
    test_emit!(rich_no_color);
    test_emit!(medium_no_color);
    test_emit!(short_no_color);
    test_emit!(rich_ascii_no_color);
}

mod message_and_notes {
    use super::*;

    static TEST_DATA: LazyTestData<'static, SimpleFiles<&'static str, &'static str>> =
        LazyLock::new(|| {
            let files = SimpleFiles::new();

            let diagnostics = vec![
                Diagnostic::error()
                    .with_message("a message")
                    .with_notes(vec!["a note".to_owned()]),
                Diagnostic::warning()
                    .with_message("a message")
                    .with_notes(vec!["a note".to_owned()]),
                Diagnostic::note()
                    .with_message("a message")
                    .with_notes(vec!["a note".to_owned()]),
                Diagnostic::help()
                    .with_message("a message")
                    .with_notes(vec!["a note".to_owned()]),
            ];

            TestData { files, diagnostics }
        });

    test_emit!(rich_color);
    test_emit!(medium_color);
    test_emit!(short_color);
    test_emit!(rich_no_color);
    test_emit!(medium_no_color);
    test_emit!(short_no_color);
    test_emit!(rich_ascii_no_color);
}

mod message_errorcode {
    use super::*;

    static TEST_DATA: LazyTestData<'static, SimpleFiles<&'static str, &'static str>> =
        LazyLock::new(|| {
            let files = SimpleFiles::new();

            let diagnostics = vec![
                Diagnostic::error()
                    .with_message("a message")
                    .with_code("E0001"),
                Diagnostic::warning()
                    .with_message("a message")
                    .with_code("W001"),
                Diagnostic::note()
                    .with_message("a message")
                    .with_code("N0815"),
                Diagnostic::help()
                    .with_message("a message")
                    .with_code("H4711"),
                Diagnostic::error()
                    .with_message("where did my errorcode go?")
                    .with_code(""),
                Diagnostic::warning()
                    .with_message("where did my errorcode go?")
                    .with_code(""),
                Diagnostic::note()
                    .with_message("where did my errorcode go?")
                    .with_code(""),
                Diagnostic::help()
                    .with_message("where did my errorcode go?")
                    .with_code(""),
            ];

            TestData { files, diagnostics }
        });

    test_emit!(rich_no_color);
    test_emit!(short_no_color);
    test_emit!(rich_ascii_no_color);
}

mod empty_ranges {
    use super::*;

    static TEST_DATA: LazyTestData<'static, SimpleFile<&'static str, &'static str>> =
        LazyLock::new(|| {
            let file = SimpleFile::new("hello", "Hello world!\nBye world!\n   ");
            let eof = file.source().len();

            let diagnostics = vec![
                Diagnostic::note()
                    .with_message("middle")
                    .with_labels(vec![Label::primary((), 6..6).with_message("middle")]),
                Diagnostic::note()
                    .with_message("end of line")
                    .with_labels(vec![Label::primary((), 12..12).with_message("end of line")]),
                Diagnostic::note()
                    .with_message("end of line")
                    .with_labels(vec![Label::primary((), 23..23).with_message("end of line")]),
                Diagnostic::note()
                    .with_message("end of file")
                    .with_labels(vec![
                        Label::primary((), eof..eof).with_message("end of file")
                    ]),
            ];

            TestData {
                files: file,
                diagnostics,
            }
        });

    test_emit!(rich_color);
    test_emit!(medium_color);
    test_emit!(short_color);
    test_emit!(rich_no_color);
    test_emit!(medium_no_color);
    test_emit!(short_no_color);
    test_emit!(rich_ascii_no_color);
}

mod same_ranges {
    use super::*;

    static TEST_DATA: LazyTestData<'static, SimpleFile<&'static str, &'static str>> =
        LazyLock::new(|| {
            let file = SimpleFile::new("same_range", "::S { }");

            let diagnostics = vec![Diagnostic::error()
                .with_message("Unexpected token")
                .with_labels(vec![
                    Label::primary((), 4..4).with_message("Unexpected '{'"),
                    Label::secondary((), 4..4).with_message("Expected '('"),
                ])];

            TestData {
                files: file,
                diagnostics,
            }
        });

    test_emit!(rich_color);
    test_emit!(medium_color);
    test_emit!(short_color);
    test_emit!(rich_no_color);
    test_emit!(medium_no_color);
    test_emit!(short_no_color);
    test_emit!(rich_ascii_no_color);
}

mod multifile {
    use super::*;

    static TEST_DATA: LazyTestData<'static, SimpleFiles<&'static str, String>> =
        LazyLock::new(|| {
            let mut files = SimpleFiles::new();

            let file_id1 = files.add(
                "Data/Nat.fun",
                unindent::unindent(
                    "
                        module Data.Nat where

                        data Nat : Type where
                            zero : Nat
                            succ : Nat → Nat

                        {-# BUILTIN NATRAL Nat #-}

                        infixl 6 _+_ _-_

                        _+_ : Nat → Nat → Nat
                        zero    + n₂ = n₂
                        succ n₁ + n₂ = succ (n₁ + n₂)

                        _-_ : Nat → Nat → Nat
                        n₁      - zero    = n₁
                        zero    - succ n₂ = zero
                        succ n₁ - succ n₂ = n₁ - n₂
                    ",
                ),
            );

            let file_id2 = files.add(
                "Test.fun",
                unindent::unindent(
                    r#"
                        module Test where

                        _ : Nat
                        _ = 123 + "hello"
                    "#,
                ),
            );

            let diagnostics = vec![
                // Unknown builtin error
                Diagnostic::error()
                    .with_message("unknown builtin: `NATRAL`")
                    .with_labels(vec![
                        Label::primary(file_id1, 96..102).with_message("unknown builtin")
                    ])
                    .with_notes(vec![
                        "there is a builtin with a similar name: `NATURAL`".to_owned()
                    ]),
                // Unused parameter warning
                Diagnostic::warning()
                    .with_message("unused parameter pattern: `n₂`")
                    .with_labels(vec![
                        Label::primary(file_id1, 285..289).with_message("unused parameter")
                    ])
                    .with_notes(vec!["consider using a wildcard pattern: `_`".to_owned()]),
                // Unexpected type error
                Diagnostic::error()
                    .with_message("unexpected type in application of `_+_`")
                    .with_code("E0001")
                    .with_labels(vec![
                        Label::primary(file_id2, 37..44)
                            .with_message("expected `Nat`, found `String`"),
                        Label::secondary(file_id1, 130..155)
                            .with_message("based on the definition of `_+_`"),
                    ])
                    .with_notes(vec![unindent::unindent(
                        "
                            expected type `Nat`
                               found type `String`
                        ",
                    )]),
            ];

            TestData { files, diagnostics }
        });

    test_emit!(rich_color);
    test_emit!(medium_color);
    test_emit!(short_color);
    test_emit!(rich_no_color);
    test_emit!(medium_no_color);
    test_emit!(short_no_color);
    test_emit!(rich_ascii_no_color);
}

mod fizz_buzz {
    use super::*;

    static TEST_DATA: LazyTestData<'static, SimpleFiles<&'static str, String>> =
        LazyLock::new(|| {
            let mut files = SimpleFiles::new();

            let file_id = files.add(
                "FizzBuzz.fun",
                unindent::unindent(
                    r#"
                        module FizzBuzz where

                        fizz₁ : Nat → String
                        fizz₁ num = case (mod num 5) (mod num 3) of
                            0 0 => "FizzBuzz"
                            0 _ => "Fizz"
                            _ 0 => "Buzz"
                            _ _ => num

                        fizz₂ : Nat → String
                        fizz₂ num =
                            case (mod num 5) (mod num 3) of
                                0 0 => "FizzBuzz"
                                0 _ => "Fizz"
                                _ 0 => "Buzz"
                                _ _ => num
                    "#,
                ),
            );

            let diagnostics = vec![
                // Incompatible match clause error
                Diagnostic::error()
                    .with_message("`case` clauses have incompatible types")
                    .with_code("E0308")
                    .with_labels(vec![
                        Label::primary(file_id, 163..166)
                            .with_message("expected `String`, found `Nat`"),
                        Label::secondary(file_id, 62..166)
                            .with_message("`case` clauses have incompatible types"),
                        Label::secondary(file_id, 41..47)
                            .with_message("expected type `String` found here"),
                    ])
                    .with_notes(vec![unindent::unindent(
                        "
                            expected type `String`
                               found type `Nat`
                        ",
                    )]),
                // Incompatible match clause error
                Diagnostic::error()
                    .with_message("`case` clauses have incompatible types")
                    .with_code("E0308")
                    .with_labels(vec![
                        Label::primary(file_id, 328..331)
                            .with_message("expected `String`, found `Nat`"),
                        Label::secondary(file_id, 211..331)
                            .with_message("`case` clauses have incompatible types"),
                        Label::secondary(file_id, 258..268)
                            .with_message("this is found to be of type `String`"),
                        Label::secondary(file_id, 284..290)
                            .with_message("this is found to be of type `String`"),
                        Label::secondary(file_id, 306..312)
                            .with_message("this is found to be of type `String`"),
                        Label::secondary(file_id, 186..192)
                            .with_message("expected type `String` found here"),
                    ])
                    .with_notes(vec![unindent::unindent(
                        "
                            expected type `String`
                               found type `Nat`
                        ",
                    )]),
            ];

            TestData { files, diagnostics }
        });

    test_emit!(rich_color);
    test_emit!(medium_color);
    test_emit!(short_color);
    test_emit!(rich_no_color);
    test_emit!(medium_no_color);
    test_emit!(short_no_color);
    test_emit!(rich_ascii_no_color);
}

mod multiline_overlapping {
    use super::*;

    static TEST_DATA: LazyTestData<'static, SimpleFile<&'static str, String>> =
        LazyLock::new(|| {
            let file = SimpleFile::new(
                "codespan/src/file.rs",
                "        match line_index.compare(self.last_line_index()) {
            Ordering::Less => Ok(self.line_starts()[line_index.to_usize()]),
            Ordering::Equal => Ok(self.source_span().end()),
            Ordering::Greater => LineIndexOutOfBoundsError {
                given: line_index,
                max: self.last_line_index(),
            },
        }"
                .to_owned(),
            );

            let diagnostics = vec![Diagnostic::error()
                .with_message("match arms have incompatible types")
                .with_code("E0308")
                .with_labels(vec![
                // this secondary label is before the primary label to test the locus calculation (see issue #259)
                Label::secondary((), 89..134).with_message(
                    "this is found to be of type `Result<ByteIndex, LineIndexOutOfBoundsError>`",
                ),
                Label::primary((), 230..351).with_message(
                    "expected enum `Result`, found struct `LineIndexOutOfBoundsError`",
                ),
                Label::secondary((), 8..362).with_message("`match` arms have incompatible types"),
                Label::secondary((), 167..195).with_message(
                    "this is found to be of type `Result<ByteIndex, LineIndexOutOfBoundsError>`",
                ),
            ])
                .with_notes(vec![unindent::unindent(
                    "
                            expected type `Result<ByteIndex, LineIndexOutOfBoundsError>`
                               found type `LineIndexOutOfBoundsError`
                        ",
                )])];

            TestData {
                files: file,
                diagnostics,
            }
        });

    test_emit!(rich_color);
    test_emit!(medium_color);
    test_emit!(short_color);
    test_emit!(rich_no_color);
    test_emit!(medium_no_color);
    test_emit!(short_no_color);
    test_emit!(rich_ascii_no_color);
}

mod tabbed {
    use super::*;

    static TEST_DATA: LazyTestData<'static, SimpleFiles<&'static str, String>> =
        LazyLock::new(|| {
            let mut files = SimpleFiles::new();

            let file_id = files.add(
                "tabbed",
                unindent::unindent(
                    "
                Entity:
                \tArmament:
                \t\tWeapon: DogJaw
                \t\tReloadingCondition:\tattack-cooldown
                \tFoo: Bar",
                ),
            );

            let diagnostics = vec![
                Diagnostic::warning()
                    .with_message("unknown weapon `DogJaw`")
                    .with_labels(vec![
                        Label::primary(file_id, 29..35).with_message("the weapon")
                    ]),
                Diagnostic::warning()
                    .with_message("unknown condition `attack-cooldown`")
                    .with_labels(vec![
                        Label::primary(file_id, 58..73).with_message("the condition")
                    ]),
                Diagnostic::warning()
                    .with_message("unknown field `Foo`")
                    .with_labels(vec![
                        Label::primary(file_id, 75..78).with_message("the field")
                    ]),
            ];

            TestData { files, diagnostics }
        });

    #[test]
    fn tab_width_default_no_color() {
        let config = TEST_CONFIG.clone();

        insta::assert_snapshot!(TEST_DATA.emit_no_color(&config));
    }

    #[test]
    fn tab_width_3_no_color() {
        let config = Config {
            tab_width: 3,
            ..TEST_CONFIG.clone()
        };

        insta::assert_snapshot!(TEST_DATA.emit_no_color(&config));
    }

    #[test]
    fn tab_width_6_no_color() {
        let config = Config {
            tab_width: 6,
            ..TEST_CONFIG.clone()
        };

        insta::assert_snapshot!(TEST_DATA.emit_no_color(&config));
    }
}

mod tab_columns {
    use super::*;

    static TEST_DATA: LazyTestData<'static, SimpleFiles<&'static str, String>> =
        LazyLock::new(|| {
            let mut files = SimpleFiles::new();

            let source = unindent::unindent(
                "\thello
                ∙\thello
                ∙∙\thello
                ∙∙∙\thello
                ∙∙∙∙\thello
                ∙∙∙∙∙\thello
                ∙∙∙∙∙∙\thello",
            );
            let hello_ranges = source
                .match_indices("hello")
                .map(|(start, hello)| start..(start + hello.len()))
                .collect::<Vec<_>>();

            let file_id = files.add("tab_columns", source);

            let diagnostics = vec![Diagnostic::warning().with_message("tab test").with_labels(
                hello_ranges
                    .into_iter()
                    .map(|range| Label::primary(file_id, range))
                    .collect(),
            )];

            TestData { files, diagnostics }
        });

    #[test]
    fn tab_width_default_no_color() {
        let config = TEST_CONFIG.clone();

        insta::assert_snapshot!(TEST_DATA.emit_no_color(&config));
    }

    #[test]
    fn tab_width_2_no_color() {
        let config = Config {
            tab_width: 2,
            ..TEST_CONFIG.clone()
        };

        insta::assert_snapshot!(TEST_DATA.emit_no_color(&config));
    }

    #[test]
    fn tab_width_3_no_color() {
        let config = Config {
            tab_width: 3,
            ..TEST_CONFIG.clone()
        };

        insta::assert_snapshot!(TEST_DATA.emit_no_color(&config));
    }

    #[test]
    fn tab_width_6_no_color() {
        let config = Config {
            tab_width: 6,
            ..TEST_CONFIG.clone()
        };

        insta::assert_snapshot!(TEST_DATA.emit_no_color(&config));
    }
}

/// Based on:
/// - https://github.com/TheSamsa/rust/blob/75cf41afb468152611212271bae026948cd3ba46/src/test/ui/codemap_tests/unicode.stderr
mod unicode {
    use super::*;

    static TEST_DATA: LazyTestData<'static, SimpleFile<&'static str, String>> =
        LazyLock::new(|| {
            let prefix = r#"extern "#;
            let abi = r#""路濫狼á́́""#;
            let suffix = r#" fn foo() {}"#;

            let file = SimpleFile::new("unicode.rs", format!("{}{}{}", prefix, abi, suffix));

            let diagnostics = vec![
                Diagnostic::error()
                    .with_code("E0703")
                    .with_message("invalid ABI: found `路濫狼á́́`")
                    .with_labels(vec![Label::primary(
                        (),
                        prefix.len()..(prefix.len() + abi.len()),
                    )
                    .with_message("invalid ABI")])
                    .with_notes(vec![unindent::unindent(
                        "
                            valid ABIs:
                              - aapcs
                              - amdgpu-kernel
                              - C
                              - cdecl
                              - efiapi
                              - fastcall
                              - msp430-interrupt
                              - platform-intrinsic
                              - ptx-kernel
                              - Rust
                              - rust-call
                              - rust-intrinsic
                              - stdcall
                              - system
                              - sysv64
                              - thiscall
                              - unadjusted
                              - vectorcall
                              - win64
                              - x86-interrupt
                        ",
                    )]),
                Diagnostic::error()
                    .with_message("aborting due to previous error")
                    .with_notes(vec![
                        "For more information about this error, try `rustc --explain E0703`."
                            .to_owned(),
                    ]),
            ];

            TestData {
                files: file,
                diagnostics,
            }
        });

    test_emit!(rich_no_color);
    test_emit!(medium_no_color);
    test_emit!(short_no_color);
}

mod unicode_spans {
    use super::*;

    static TEST_DATA: LazyTestData<'static, SimpleFile<&'static str, String>> =
        LazyLock::new(|| {
            let moon_phases = r#"🐄🌑🐄🌒🐄🌓🐄🌔🐄🌕🐄🌖🐄🌗🐄🌘🐄"#.to_string();
            let invalid_start = 1;
            let invalid_end = "🐄".len() - 1;
            assert!(!moon_phases.is_char_boundary(invalid_start));
            assert!(!moon_phases.is_char_boundary(invalid_end));
            assert_eq!("🐄".len(), 4);
            let file = SimpleFile::new("moon_jump.rs", moon_phases);
            let diagnostics = vec![
                Diagnostic::error()
                    .with_code("E01")
                    .with_message("cow may not jump during new moon.")
                    .with_labels(vec![
                        Label::primary((), invalid_start..invalid_end).with_message("Invalid jump")
                    ]),
                Diagnostic::note()
                    .with_message("invalid unicode range")
                    .with_labels(vec![Label::secondary((), invalid_start.."🐄".len())
                        .with_message("Cow range does not start at boundary.")]),
                Diagnostic::note()
                    .with_message("invalid unicode range")
                    .with_labels(vec![Label::secondary((), "🐄🌑".len().."🐄🌑🐄".len() - 1)
                        .with_message("Cow range does not end at boundary.")]),
                Diagnostic::note()
                    .with_message("invalid unicode range")
                    .with_labels(vec![Label::secondary(
                        (),
                        invalid_start.."🐄🌑🐄".len() - 1,
                    )
                    .with_message("Cow does not start or end at boundary.")]),
            ];
            TestData {
                files: file,
                diagnostics,
            }
        });

    test_emit!(rich_no_color);
    test_emit!(medium_no_color);
    test_emit!(short_no_color);
}

mod position_indicator {
    use super::*;

    static TEST_DATA: LazyTestData<'static, SimpleFile<&'static str, String>> = LazyLock::new(
        || {
            let file = SimpleFile::new(
                "tests/main.js",
                unindent::unindent(
                    "\"use strict\";
                    let zero=0;
                    function foo() {
                      \"use strict\";
                      one=1;
                    }",
                ),
            );
            let diagnostics = vec![
                Diagnostic::warning()
                    .with_code("ParserWarning")
                    .with_message("The strict mode declaration in the body of function `foo` is redundant, as the outer scope is already in strict mode")
                    .with_labels(vec![
                        Label::primary((), 45..57)
                            .with_message("This strict mode declaration is redundant"),
                        Label::secondary((), 0..12)
                            .with_message("Strict mode is first declared here"),
                    ]),
            ];
            TestData {
                files: file,
                diagnostics,
            }
        },
    );

    test_emit!(rich_no_color);
    test_emit!(medium_no_color);
    test_emit!(short_no_color);
    test_emit!(rich_ascii_no_color);
}

mod multiline_omit {
    use super::*;

<<<<<<< HEAD
    lazy_static::lazy_static! {
        static ref TEST_CONFIG: Config = Config {
            start_context_lines: 2,
            end_context_lines: 1,
            ..Config::default()
        };
=======
    static TEST_CONFIG: LazyLock<Config> = LazyLock::new(|| Config {
        styles: Styles::with_blue(Color::Blue),
        start_context_lines: 2,
        end_context_lines: 1,
        ..Config::default()
    });
>>>>>>> 666049d3

    static TEST_DATA: LazyTestData<'static, SimpleFiles<&'static str, String>> =
        LazyLock::new(|| {
            let mut files = SimpleFiles::new();

            let file_id1 = files.add(
                "empty_if_comments.lua",
                [
                    "elseif 3 then", // primary label starts here
                    "",              // context line
                    "",
                    "",
                    "",
                    "",
                    "",
                    "",
                    "",     // context line
                    "else", // primary label ends here
                ]
                .join("\n"),
            );

            let file_id2 = files.add(
                "src/lib.rs",
                [
                    "fn main() {",
                    "    1",   // primary label starts here
                    "    + 1", // context line
                    "    + 1", // skip
                    "    + 1", // skip
                    "    + 1", // skip
                    "    +1",  // secondary label here
                    "    + 1", // this single line will not be skipped; the previously filtered out label must be retrieved
                    "    + 1", // context line
                    "    + 1", // primary label ends here
                    "}",
                ]
                .join("\n"),
            );

            let diagnostics = vec![
                Diagnostic::error()
                    .with_message("empty elseif block")
                    .with_code("empty_if")
                    .with_labels(vec![
                        Label::primary(file_id1, 0..23),
                        Label::secondary(file_id1, 15..21)
                            .with_message("content should be in here"),
                    ]),
                Diagnostic::error()
                    .with_message("mismatched types")
                    .with_code("E0308")
                    .with_labels(vec![
                        Label::primary(file_id2, 17..80).with_message("expected (), found integer"),
                        Label::secondary(file_id2, 55..55).with_message("missing whitespace"),
                    ])
                    .with_notes(vec![
                        "note:\texpected type `()`\n\tfound type `{integer}`".to_owned()
                    ]),
            ];

            TestData { files, diagnostics }
        });

    test_emit!(rich_no_color);
}

mod surrounding_lines {
    use super::*;

<<<<<<< HEAD
    lazy_static::lazy_static! {
        static ref TEST_CONFIG: Config = Config {
            before_label_lines: 2,
            after_label_lines: 1,
            ..Config::default()
        };
        static ref TEST_DATA: TestData<'static, SimpleFiles<&'static str, String>> = {
=======
    static TEST_CONFIG: LazyLock<Config> = LazyLock::new(|| Config {
        styles: Styles::with_blue(Color::Blue),
        before_label_lines: 2,
        after_label_lines: 1,
        ..Config::default()
    });

    static TEST_DATA: LazyTestData<'static, SimpleFiles<&'static str, String>> =
        LazyLock::new(|| {
>>>>>>> 666049d3
            let mut files = SimpleFiles::new();

            let file_id = files.add(
                "surroundingLines.fun",
                unindent::unindent(
                    r#"
                    #[foo]
                    fn main() {
                        println!(
                            "{}",
                            Foo
                        );
                    }

                    struct Foo"#,
                ),
            );

            let diagnostics = vec![
                Diagnostic::error()
                    .with_message("Unknown attribute macro")
                    .with_labels(vec![Label::primary(file_id, 2..5)
                        .with_message("No attribute macro `foo` known")]),
                Diagnostic::error()
                    .with_message("Missing argument for format")
                    .with_labels(vec![
                        Label::primary(file_id, 55..58)
                            .with_message("No instance of std::fmt::Display exists for type Foo"),
                        Label::secondary(file_id, 42..44)
                            .with_message("Unable to use `{}`-directive to display `Foo`"),
                    ]),
                Diagnostic::error()
                    .with_message("Syntax error")
                    .with_labels(vec![
                        Label::primary(file_id, 79..79).with_message("Missing a semicolon")
                    ]),
            ];

            TestData { files, diagnostics }
        });

    test_emit!(rich_no_color);
}<|MERGE_RESOLUTION|>--- conflicted
+++ resolved
@@ -7,11 +7,6 @@
 
 use self::support::TestData;
 
-<<<<<<< HEAD
-lazy_static::lazy_static! {
-    static ref TEST_CONFIG: Config = Config::default();
-}
-=======
 static TEST_CONFIG: LazyLock<Config> = LazyLock::new(|| Config {
     // Always use blue so tests are consistent across platforms
     styles: Styles::with_blue(Color::Blue),
@@ -19,7 +14,6 @@
 });
 
 type LazyTestData<'a, T> = LazyLock<TestData<'a, T>>;
->>>>>>> 666049d3
 
 macro_rules! test_emit {
     (rich_color) => {
@@ -1037,21 +1031,12 @@
 mod multiline_omit {
     use super::*;
 
-<<<<<<< HEAD
     lazy_static::lazy_static! {
         static ref TEST_CONFIG: Config = Config {
             start_context_lines: 2,
             end_context_lines: 1,
             ..Config::default()
         };
-=======
-    static TEST_CONFIG: LazyLock<Config> = LazyLock::new(|| Config {
-        styles: Styles::with_blue(Color::Blue),
-        start_context_lines: 2,
-        end_context_lines: 1,
-        ..Config::default()
-    });
->>>>>>> 666049d3
 
     static TEST_DATA: LazyTestData<'static, SimpleFiles<&'static str, String>> =
         LazyLock::new(|| {
@@ -1122,7 +1107,6 @@
 mod surrounding_lines {
     use super::*;
 
-<<<<<<< HEAD
     lazy_static::lazy_static! {
         static ref TEST_CONFIG: Config = Config {
             before_label_lines: 2,
@@ -1130,17 +1114,6 @@
             ..Config::default()
         };
         static ref TEST_DATA: TestData<'static, SimpleFiles<&'static str, String>> = {
-=======
-    static TEST_CONFIG: LazyLock<Config> = LazyLock::new(|| Config {
-        styles: Styles::with_blue(Color::Blue),
-        before_label_lines: 2,
-        after_label_lines: 1,
-        ..Config::default()
-    });
-
-    static TEST_DATA: LazyTestData<'static, SimpleFiles<&'static str, String>> =
-        LazyLock::new(|| {
->>>>>>> 666049d3
             let mut files = SimpleFiles::new();
 
             let file_id = files.add(
